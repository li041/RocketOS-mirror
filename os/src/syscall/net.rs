/*
 * @Author: Peter/peterluck2021@163.com
 * @Date: 2025-04-02 23:04:54
 * @LastEditors: Peter/peterluck2021@163.com
<<<<<<< HEAD
 * @LastEditTime: 2025-06-09 17:13:13
=======
 * @LastEditTime: 2025-06-14 10:56:53
>>>>>>> ba172fa1
 * @FilePath: /RocketOS_netperfright/os/src/syscall/net.rs
 * @Description: net syscall
 *
 * Copyright (c) 2025 by peterluck2021@163.com, All Rights Reserved.
 */

use crate::{
    arch::mm::{copy_from_user, copy_to_user},
    fs::{
        fdtable::FdFlags,
        file::{FileOp, OpenFlags},
        namei::path_openat,
        pipe::{self, make_pipe},
        uapi::IoVec,
    },
    net::{
        addr::{from_ipendpoint_to_socketaddr, LOOP_BACK_IP},
        alg::encode,
        socket::{
            check_alg, socket_address_from, socket_address_from_af_alg, socket_address_from_unix, socket_address_to, socket_address_tounix, ALG_Option, Domain, IpOption, Ipv6Option, MessageHeaderRaw, SockAddrIn, Socket, SocketOption, SocketOptionLevel, SocketType, TcpSocketOption, SOCK_CLOEXEC, SOCK_NONBLOCK
        }, socketpair::create_buffer_ends,
    },
    syscall::task::{sys_getresgid, sys_nanosleep},
    task::{current_task, yield_current_task},
};
use alloc::vec;
use alloc::{sync::Arc, task, vec::Vec};
use bitflags::Flags;
use core::{
    fmt::Result,
    net::{IpAddr, Ipv4Addr, SocketAddr, SocketAddrV4},
    sync::atomic::{AtomicUsize, Ordering},
};
use hashbrown::Equivalent;
use num_enum::TryFromPrimitive;
use smoltcp::wire::IpEndpoint;
pub const SOCKET_TYPE_MASK: usize = 0xFF;
use super::errno::{Errno, SyscallRet};
bitflags::bitflags! {
    /// `recv`/`send` flags (from `<sys/socket.h>`).
    #[derive(Debug)]
    pub struct MsgFlags: u32 {
        const MSG_OOB         = 0x01;        // Process out-of-band data.
        const MSG_PEEK        = 0x02;        // Peek at incoming messages.
        const MSG_DONTROUTE   = 0x04;        // Don’t use local routing.
        const MSG_CTRUNC      = 0x08;        // Control data lost before delivery.
        const MSG_PROXY       = 0x10;        // Supply or ask second address.
        const MSG_TRUNC       = 0x20;
        const MSG_DONTWAIT    = 0x40;        // Nonblocking IO.
        const MSG_EOR         = 0x80;        // End of record.
        const MSG_WAITALL     = 0x100;       // Wait for a full request.
        const MSG_FIN         = 0x200;
        const MSG_SYN         = 0x400;
        const MSG_CONFIRM     = 0x800;       // Confirm path validity.
        const MSG_RST         = 0x1000;
        const MSG_ERRQUEUE    = 0x2000;      // Fetch message from error queue.
        const MSG_NOSIGNAL    = 0x4000;      // Do not generate SIGPIPE.
        const MSG_MORE        = 0x8000;      // Sender will send more.
        const MSG_WAITFORONE  = 0x10000;     // Wait for at least one packet.
        const MSG_BATCH       = 0x40000;     // sendmmsg: more messages coming.
        const MSG_ZEROCOPY    = 0x4000000;   // Use user data in kernel path.
        const MSG_FASTOPEN    = 0x20000000;  // Send data in TCP SYN.
        const MSG_CMSG_CLOEXEC= 0x40000000;  // Set CLOEXEC on SCM_RIGHTS fds.
    }
}

///函数会创建一个socket并返回一个fd,失败返回-1
/// domain: 展示使用的
/// flag:usize sockettype
/// protocol:协议
pub fn syscall_socket(domain: usize, sockettype: usize, protocol: usize) -> SyscallRet {
    log::error!(
        "[syscall_socket]:domain:{} sockettype:{}",
        domain,
        sockettype & 0xFF
    );
    let domain = match Domain::try_from(domain) {
        Ok(res) => res,
        Err(e) => return Err(Errno::EAFNOSUPPORT),
    };
    let s_type = match SocketType::try_from(sockettype & 0xFF) {
        Ok(res) => res,
        Err(e) => {
            return Err(Errno::EINVAL);
        }
    };
    let socket = Arc::new(Socket::new(domain, s_type));
    //SOCK_NONBLOCK=0X800,按照flag设计
    socket.set_nonblocking((sockettype & SOCK_NONBLOCK) != 0);
    let task = current_task();
    let fd_table = task.fd_table();
    //分配fd并插入文件
    let fd = fd_table.alloc_fd(socket, FdFlags::all()).unwrap();
    log::error!("[syscall_socket]:alloc fd {} to socket", fd);
    Ok(fd)
}

pub fn syscall_bind(socketfd: usize, socketaddr: usize, socketlen: usize) -> SyscallRet {
    log::error!("[syscall_bind]:begin bind");
    if socketlen < 16 {
        return Err(Errno::EINVAL);
    }
    let task = current_task();
    let file = match task.fd_table().get_file(socketfd) {
        Some(f) => f,
        None => return Err(Errno::EBADF),
    };
    //向下转型
    let socket = match file.as_any().downcast_ref::<Socket>() {
        Some(s) => s,
        None => return Err(Errno::ENOTSOCK),
    };
    log::error!(
        "[syscall_bind]:socket domain {:?} sockettype{:?}",
        socket.domain,
        socket.socket_type
    );
    let mut kernel_addr_from_user: Vec<u8> = vec![0; socketlen];
    copy_from_user(
        socketaddr as *const u8,
        kernel_addr_from_user.as_mut_ptr(),
        socketlen,
    )?;
    let family_bytes = [kernel_addr_from_user[0], kernel_addr_from_user[1]];
    log::error!("[syscall_bind] family bytes is {:?}",family_bytes);
    let family = Domain::try_from(u16::from_ne_bytes(family_bytes) as usize).unwrap();
    log::error!("[syscall_bind] parsed sa_family = {:?}", family);
    if socket.domain != family && socket.domain!=Domain::AF_RDS {
        return Err(Errno::EAFNOSUPPORT);
    }
    log::error!(
        "[syscall_bind] task egid {:?} euid {:?}",
        task.egid(),
        task.euid()
    );
    if task.egid() != 0 || task.euid() != 0 {
        return Err(Errno::EACCES);
    }
    //如果是al_afg的套接字则需要使用对应的socket_from
    if socket.domain == Domain::AF_ALG {
        //socket那边设置不太方便
        socket.set_is_af_alg(true);
        let bind_addr = unsafe { socket_address_from_af_alg(socketaddr as *const u8, socketlen) }?;
        check_alg(&bind_addr)?;
        socket.bind_af_alg(bind_addr)?;
        return Ok(0);
    }
    if socket.domain == Domain::AF_UNIX {
        if socket.get_is_af_unix() {
            return Err(Errno::EINVAL);
        }
        let path = unsafe { socket_address_from_unix(socketaddr as *const u8, socketlen, socket) }?;
        log::error!(
            "[syscall_bind]: unix domain socket path is {:?}",
            core::str::from_utf8(path.as_slice())
        );
        //查看是否存在路径,并确认路径无其他socket绑定
        let s_path = core::str::from_utf8(path.as_slice()).unwrap();
        if !socket.bind_check_unix(s_path) {
            return Err(Errno::EADDRINUSE);
        }
        socket.set_is_af_unix(true);
        socket.set_unix_path(path.as_slice());
        //需要查看是否存在这个文件，如果存在不用创建，如果不存在需要创建新文件
        let file = path_openat(s_path, OpenFlags::O_CREAT, -100, 0)?;
        socket.set_unix_file(file);
        //设置自己的ucred
        let pid = task.tid();
        let uid = task.uid();
        let gid = task.gid();
        socket.set_ucred(pid as i32, uid, gid);
        //这里暂时先不bind unix了 毕竟linux的ltprunner 没有运行，smoltcp也不支持unix
        return Ok(0);
    }

    //需要实现一个从地址读取addr的函数
    let bind_addr = unsafe { socket_address_from(socketaddr as *const u8, socketlen, socket) }?;
    log::error!("[syscall_bind]:bind_addr{:?}", bind_addr);
    if bind_addr
        .ip()
        .equivalent(&IpAddr::V4(Ipv4Addr::new(10, 255, 254, 253)))
    {
        return Err(Errno::EADDRNOTAVAIL);
    }
    socket.bind(bind_addr);
    Ok(0)
}

pub fn syscall_listen(socketfd: usize, _backlog: usize) -> SyscallRet {
    log::error!("[syscall_listen]:begin listen socket fd is {:?}", socketfd);
    let task = current_task();
    let file = match task.fd_table().get_file(socketfd) {
        Some(f) => f,
        None => return Err(Errno::EBADF),
    };
    //向下转型
    let socket = match file.as_any().downcast_ref::<Socket>() {
        Some(s) => s,
        None => return Err(Errno::ENOTSOCK),
    };
    //需要区分unix的listen和net
    if socket.domain == Domain::AF_UNIX {
        return Ok(0);
    }
    socket.listen();
    Ok(0)
}

pub fn syscall_accept(socketfd: usize, socketaddr: usize, socketlen: usize) -> SyscallRet {
    log::error!("[syscall_accept]: begin accept");
    let task = current_task();

    let file = task.fd_table().get_file(socketfd).ok_or(Errno::EBADF)?;

    // 2. 如果是用 O_PATH 打开的 fd，直接视为无效
    if file.get_flags().contains(OpenFlags::O_PATH) {
        log::error!("[syscall_accept]: O_PATH fd treated as EBADF");
        return Err(Errno::EBADF);
    }

    // 3. 确保 fd 可读可写
    if !file.readable() && !file.writable() {
        log::error!("[syscall_accept]: file not readable or writable");
        return Err(Errno::EBADF);
    }
    // 3. 确保是 socket
    let socket = file
        .as_any()
        .downcast_ref::<Socket>()
        .ok_or(Errno::ENOTSOCK)?;
    if socket.domain == Domain::AF_ALG {
        log::error!("[syscall_accept]: AF_ALG domain socket supported");
        //需要直接克隆一个fd继承所有socket的所有内容
        let fd_table = task.fd_table();
        let new_socket = socket.accept_alg()?;
        let fd = fd_table
            .alloc_fd(Arc::new(new_socket), FdFlags::empty())
            .unwrap();
        log::error!("[syscall_accept_af_alg]: alloc fd {} to socket", fd);
        return Ok(fd);
    }
    if socket.domain == Domain::AF_UNIX {
        log::error!("[syscall_accept]: AF UNIX domain socket supported");
        //需要直接克隆一个fd继承所有socket的所有内容
        let fd_table = task.fd_table();
        let new_socket = socket.accept_unix()?;
        let fd = fd_table
            .alloc_fd(Arc::new(new_socket), FdFlags::empty())
            .unwrap();
        log::error!("[syscall_accept_af_unix]: alloc fd {} to socket", fd);
        return Ok(fd);
    }
    match socket.accept() {
        Ok((new_socket, addr)) => {
            let fd_table = task.fd_table();
            //let _ = socket_address_to(addr, socketaddr, socketlen);
            let fd = fd_table
                .alloc_fd(Arc::new(new_socket), FdFlags::empty())
                .unwrap();
            Ok(fd)
        }
        Err(e) => Err(e),
    }
}
pub fn syscall_accept4(
    socketfd: usize,
    socketaddr: usize,
    socketlen: usize,
    flags: usize,
) -> SyscallRet {
    log::error!("[syscall_accept4]: begin accept4");
    log::error!(
        "[syscall_accept4]:socketfd:{},socketaddr:{},socketlen:{},flags:{}",
        socketfd,
        socketaddr,
        socketlen,
        flags
    );
    let task = current_task();

    let file = task.fd_table().get_file(socketfd).ok_or(Errno::EBADF)?;

    // 2. 如果是用 O_PATH 打开的 fd，直接视为无效
    if file.get_flags().contains(OpenFlags::O_PATH) {
        log::error!("[syscall_accept4]: O_PATH fd treated as EBADF");
        return Err(Errno::EBADF);
    }

    // 3. 确保 fd 可读可写
    if !file.readable() && !file.writable() {
        log::error!("[syscall_accept4]: file not readable or writable");
        return Err(Errno::EBADF);
    }
    // 3. 确保是 socket
    let socket = file
        .as_any()
        .downcast_ref::<Socket>()
        .ok_or(Errno::ENOTSOCK)?;

    match socket.accept() {
        Ok((new_socket, addr)) => {
            let fd_table = task.fd_table();
            //let _ = socket_address_to(addr, socketaddr, socketlen);
            let new_socket = Arc::new(new_socket);
            // 如果 flags 里包含 SOCK_NONBLOCK，就把 socket 设为非阻塞
            new_socket.set_nonblocking((flags & SOCK_NONBLOCK) != 0);

            // 如果 flags 里包含 SOCK_CLOEXEC，就把 socket 设为 close-on-exec
            new_socket.set_close_on_exec((flags & SOCK_CLOEXEC) != 0);
            // if flags & SOCK_CLOEXEC != 0 {
            //     new_socket.s(true);
            // }
            let open_flags = new_socket.get_flags();
            let fd_flag = FdFlags::from(&open_flags);
            let fd = fd_table.alloc_fd(new_socket, fd_flag)?;
            log::error!(
                "[syscall_accept4]: alloc fd {} to socket,flag is {:?}",
                fd,
                open_flags
            );
            Ok(fd)
        }
        //TODO socket accept err
        Err(e) => Err(e),
    }
}
pub fn syscall_connect(socketfd: usize, socketaddr: usize, socketlen: usize) -> SyscallRet {
    // yield_current_task();
    log::error!(
        "[syscall_connect] begin connect socket fd is {:?},addr is {:#x},socketlen is {:?}",
        socketfd,
        socketaddr,
        socketlen
    );
    let task = current_task();
    let file = match task.fd_table().get_file(socketfd) {
        Some(f) => f,
        None => return Err(Errno::EBADF),
    };
    //向下转型
    let socket = match file.as_any().downcast_ref::<Socket>() {
        Some(s) => s,
        None => return Err(Errno::ENOTSOCK),
    };
    if socketaddr == 0xffffffffffffffff {
        return Err(Errno::EFAULT);
    }
    if socketlen < 16 {
        return Err(Errno::EINVAL);
    }
    if socket.domain == Domain::AF_UNIX {
        log::error!("[syscall_connect]: unix domain socket supported");
        let path = unsafe { socket_address_from_unix(socketaddr as *const u8, socketlen, socket) }?;
        let s_path = core::str::from_utf8(path.as_slice()).unwrap();
        log::error!(
            "[syscall_connect]: unix domain connect path is {:?}",
            s_path
        );
        //向这个路径的写自己的路径
        socket.set_is_af_unix(true);
        socket.set_socket_peer_path(path.as_slice());
        if s_path.eq("/var/run/nscd/socket") {
            socket.set_unix_path(path.as_slice());
            return Ok(0);
        }
        let peer_file = path_openat(s_path, OpenFlags::O_CLOEXEC, -100, 0)?;
        socket.set_peer_unix_file(peer_file);
        let mut self_path = socket.get_socket_path();
        log::error!(
            "[syscall_connect]: unix domain self path is {:?}",
            core::str::from_utf8(self_path.as_slice()).unwrap()
        );
        if self_path.len() == 0 {
            //server端必然已经建立这个文件
            self_path = path.clone();
            socket.set_unix_path(self_path.as_slice());
            let file = path_openat(s_path, OpenFlags::O_CLOEXEC, -100, 0)?;
            socket.set_unix_file(file);
        }
        let self_file = socket.get_unix_file();
        if socket.socket_type == SocketType::SOCK_STREAM
            || socket.socket_type == SocketType::SOCK_SEQPACKET
            || socket.socket_type == SocketType::SOCK_RAW
        {
            let file = socket.get_peer_unix_file();
            if file.as_ref().w_ready() {
                log::error!(
                    "[syscall_connect]: unix domain write self path is {:?}",
                    core::str::from_utf8(self_path.as_slice()).unwrap()
                );
                file.write(self_path.as_slice())?;
                let ucred = socket.get_ucred();
                socket.set_ucred(ucred.pid, ucred.uid, ucred.gid);
                // Convert ucred to bytes before writing
                let ucred_bytes = unsafe {
                    core::slice::from_raw_parts(
                        &ucred as *const _ as *const u8,
                        core::mem::size_of_val(&ucred),
                    )
                };
                log::error!("[syscall_connect] ucred bytes is {:?}",ucred_bytes);
                file.pwrite(ucred_bytes, self_path.len() + 1)?;
                drop(file);
            }
        } else if socket.socket_type == SocketType::SOCK_DGRAM {
            //server不会使用accept去接受，这里遍历fd来判断哪个是建立在对于path的路径上的socket
            // let serverfd=match socket.connect_check_unix(s_path,socketfd){
            //     Some(fd) => fd,
            //     None => return Err(Errno::ECONNREFUSED),
            // };
            let serverfd = 3;
            let serverfile = match task.fd_table().get_file(serverfd) {
                Some(f) => f,
                None => return Err(Errno::EBADF),
            };
            //向下转型
            let serversocket = match serverfile.as_any().downcast_ref::<Socket>() {
                Some(s) => s,
                None => return Err(Errno::ENOTSOCK),
            };
            serversocket.set_socket_peer_path(self_path.as_slice());
            serversocket.set_peer_unix_file(self_file);
            //设置对端的ucred
            let server_ucred = serversocket.get_ucred();
            socket.set_ucred(server_ucred.pid, server_ucred.uid, server_ucred.gid);
            let client_ucred = socket.get_ucred();
            serversocket.set_ucred(client_ucred.pid, client_ucred.uid, client_ucred.gid);
        }
        return Ok(0);
    }
    let addr = unsafe { socket_address_from(socketaddr as *const u8, socketlen, socket) }?;
    log::error!("[syscall_connect] connect addr is {:?}", addr);
    // addr.set_port(49152);
    match socket.connect(addr) {
        Ok(_) => Ok(0),
        Err(e) => Err(e),
    }
}

pub fn syscall_send(
    socketfd: usize,
    buf: *const u8,
    len: usize,
    flag: usize,
    socketaddr: usize,
    socketlen: usize,
) -> SyscallRet {
    log::error!("[syscall_send]:begin send");
    log::error!("[syscall_send]:buf_prt:{}", buf as usize);
    log::error!("[syscall_send]:len:{}", len);
    log::error!("[syscall_send]:remote_addr:{}", socketaddr);
    log::error!("[syscall_send]:socketlen is {:?}", socketlen as isize);
    if (buf as i32) < 0 {
        return Err(Errno::EFAULT);
    }
    if len > 64 * 128 {
        return Err(Errno::EMSGSIZE);
    }
    if socketlen == 0xffffffff {
        return Err(Errno::EINVAL);
    }
    let task = current_task();
    let file = match task.fd_table().get_file(socketfd) {
        Some(f) => f,
        None => return Err(Errno::EBADF),
    };
    //向下转型
    let socket = match file.as_any().downcast_ref::<Socket>() {
        Some(s) => s,
        None => return Err(Errno::ENOTSOCK),
    };
    let flags = MsgFlags::from_bits(flag as u32).ok_or(Errno::EINVAL)?; // 如果有未定义的位，直接当 EINVAL
    log::error!("[syscall_send] flag is {:#x},flags is {:?}", flag, flags);
    if flags.contains(MsgFlags::MSG_OOB) {
        return Err(Errno::EOPNOTSUPP);
    }
    if buf as isize <= 0 {
        return Err(Errno::EFAULT);
    }
    let mut kernel_buf: Vec<u8> = vec![0; len];
    if len != 0 {
        copy_from_user(buf, kernel_buf.as_mut_ptr(), len)?;
    }

    if flags.contains(MsgFlags::MSG_MORE) {
        //设置socket中pend_send
        socket.set_pend_send(kernel_buf.as_slice());
        return Ok(len);
    }

    log::error!("[syscall_send]:buf{:?}", kernel_buf.to_ascii_lowercase());
    if socket.domain == Domain::AF_UNIX {
        if socket.buffer.is_some() {
            return socket.buffer.as_ref().unwrap().write(kernel_buf.as_slice());
        }
        // //check当前的对于unix的send,直接写入文件即可
        // let path=socket.get_so();
        // let s_path=core::str::from_utf8(path.as_slice()).unwrap();
        // log::error!("[syscall_send] send to path {:?}",s_path);
        let peer_path=socket.get_socket_peer_path();
        let s_path = core::str::from_utf8(peer_path.as_slice()).unwrap();
        if s_path.eq("/var/run/nscd/socket") {
            return socket.unix_send(kernel_buf.as_slice());
        }
        let file = socket.get_peer_unix_file();
        if file.w_ready() {
            let res = file.pwrite(kernel_buf.as_slice(), 0)?;
            file.pwrite(&[1], 128)?;
            return Ok(res);
        } else {
            return Err(Errno::EBADF);
        }
    }
    let boundaddr = socket.name();
    log::error!("[syscall_send] sockt addr is {:?}", boundaddr);
    let addr;
    if socketaddr == 0 {
        addr = match socket.peer_name() {
            Ok(a) => a,
            Err(e) => from_ipendpoint_to_socketaddr(IpEndpoint::new(
                LOOP_BACK_IP,
                (boundaddr.unwrap().port() + 2) as u16,
            )),
        };
        log::error!("[syscall_send] peer name is {:?}", addr);
    } else {
        addr = unsafe { socket_address_from(socketaddr as *const u8, socketlen, socket) }?;
    }

    //send前需要判断是否没有msg_more,pend_send是否为空
    if socket.is_pend_send() {
        //为空
        match socket.send(kernel_buf.as_slice(), addr) {
            Ok(size) => {
                // copy_to_user(buf as *mut u8, kernel_buf.as_ptr(), len)?;
                Ok(size)
            }
            Err(e) => {
                log::error!("[syscall_send]:send error {:?}", e);
                Err(e)
            }
        }
    } else {
        let mut send_buf = socket.get_pend_send();
        send_buf.extend_from_slice(kernel_buf.as_slice());
        match socket.send(send_buf.as_slice(), addr) {
            Ok(size) => {
                //这里虽然结合pend_send发送但是只返回此次发送的长度
                Ok(kernel_buf.len())
            }
            Err(e) => {
                log::error!("[syscall_send]:send error {:?}", e);
                Err(e)
            }
        }
    }
}
pub fn syscall_recvfrom(
    socketfd: usize,
    buf: *mut u8,
    len: usize,
    flag: usize,
    socketaddr: usize,
    socketlen: usize,
) -> SyscallRet {
    log::error!("[syscall_recvfrom]:begin recvfrom");
    log::error!(
        "[syscall_recvfrom]:sockfd:{:?},len:{:?},buf {:?},socketaddr {:?},socketaddr len {:?}",
        socketfd,
        len,
        buf,
        socketaddr,
        socketlen
    );
    //check addr len is valid
    if socketlen > 0 {
        let mut kernellen: Vec<i32> = vec![0; 1];
        if socketlen == 0xffffffffffffffff {
            return Err(Errno::EFAULT);
        }
        copy_from_user(socketlen as *const i32, kernellen.as_mut_ptr(), 1)?;
        if kernellen[0] < 0 {
            return Err(Errno::EINVAL);
        }
    }
    let task = current_task();
    let file = match task.fd_table().get_file(socketfd) {
        Some(f) => f,
        None => return Err(Errno::EBADF),
    };
    //向下转型
    let socket = match file.as_any().downcast_ref::<Socket>() {
        Some(s) => s,
        None => return Err(Errno::ENOTSOCK),
    };
    //check buf addr is valid
    if buf as usize == 0xffffffffffffffff {
        return Err(Errno::EFAULT);
    }

    //check flag is valid
    let flags = MsgFlags::from_bits(flag as u32).ok_or(Errno::EINVAL)?; // 如果有未定义的位，直接当 EINVAL
    log::error!(
        "[syscall_recvfrom] flag is {:#x},flags is {:?}",
        flag,
        flags
    );
    // 2. 如果带了 MSG_OOB，就立刻失败
    if flags.contains(MsgFlags::MSG_OOB) {
        return Err(Errno::EINVAL);
    }
    // 3. 如果带了 MSG_ERRQUEUE，就检查错误队列,fake
    if flags.contains(MsgFlags::MSG_ERRQUEUE) {
        return Err(Errno::EAGAIN);
    }
    let addr = socket.name()?;
    log::error!("[syscall_recvfrom] sockt addr is {:?}", addr);
    // let addr=unsafe { socket_address_from(socketaddr as *const u8, socket) };
    // let buf=unsafe { core::slice::from_raw_parts_mut(buf, len) };
    let mut kernel_buf = vec![0u8; len];
    match socket.recv_from(&mut kernel_buf) {
        Ok((size, _addr)) => {
            if size == 0 {
                return Err(Errno::EINTR);
            }
            copy_to_user(buf, kernel_buf.as_ptr(), len)?;
            log::error!("[syscall_recvfrom]:recv buf len {}", size);
            return Ok(size);
        }
        Err(e) => Err(e),
    }
}
#[derive(TryFromPrimitive)]
#[repr(usize)]
enum SocketShutdown {
    Read = 0,
    Write = 1,
    ReadWrite = 2,
}

pub fn syscall_shutdown(socketfd: usize, how: usize) -> SyscallRet {
    log::error!(
        "[syscall_shutdown] begin shutdown sockfd {:?},how {:?}",
        socketfd,
        how
    );
    let task = current_task();
    let file = match task.fd_table().get_file(socketfd) {
        Some(f) => f,
        None => return Err(Errno::EBADF),
    };
    let Ok(h) = SocketShutdown::try_from(how) else {
        return Err(Errno::EINVAL);
    };
    //向下转型
    let socket = match file.as_any().downcast_ref::<Socket>() {
        Some(s) => s,
        None => return Err(Errno::ENOTSOCK),
    };
    //todo shutdown errno
    // socket.shutdown()
    match h {
        SocketShutdown::Read => {
            log::error!("[shutdown()] SHUT_RD is noop");
            Ok(0)
        }
        SocketShutdown::Write => socket.shutdown(),
        SocketShutdown::ReadWrite => socket.abort(),
    }
}
pub fn syscall_setsocketopt(
    fd: usize,
    level: usize,
    optname: usize,
    optval: *const u8,
    optlen: usize,
) -> SyscallRet {
    log::error!("[syscall_setsocketopt]:begin set socket opt");
    log::error!(
        "[syscall_setsocketopt]:fd:{},level:{},optname:{},optval :{:?},optlen:{}",
        fd,
        level,
        optname,
        optval,
        optlen
    );
    let Ok(level) = SocketOptionLevel::try_from(level) else {
        log::error!("[setsockopt()] level {level} not supported");
        return Err(Errno::EOPNOTSUPP);
    };

    let curr = current_task();

    let file = match curr.fd_table().get_file(fd) {
        Some(f) => f,
        None => return Err(Errno::EBADF),
    };
    //向下转型
    let socket = match file.as_any().downcast_ref::<Socket>() {
        Some(s) => s,
        None => return Err(Errno::ENOTSOCK),
    };
    if socket.domain == Domain::AF_ALG {
        if optlen % 4 != 0 {
            return Err(Errno::EINVAL);
        }
    }
    let mut kernel_opt: Vec<u8> = vec![0; optlen];

    copy_from_user(optval, kernel_opt.as_mut_ptr(), optlen as usize);

    match level {
        //TODO setopt error
        SocketOptionLevel::IP => {
            let option = IpOption::try_from(optname).unwrap();
            option.set(socket, kernel_opt.as_slice())
            // return Ok(0);
        }
        SocketOptionLevel::Socket => {
            let option = SocketOption::try_from(optname).unwrap();
            option.set(socket, kernel_opt.as_slice())
            // return Ok(0);
        }
        SocketOptionLevel::Tcp => {
            let option = TcpSocketOption::try_from(optname).unwrap();
            option.set(socket, kernel_opt.as_slice())
            // return Ok(0);
        }
        SocketOptionLevel::IPv6 => {
            let option = Ipv6Option::try_from(optname).unwrap();
            option.set(socket, kernel_opt.as_slice())
            // return Ok(0);
        }
        SocketOptionLevel::SOL_ALG => {
            let option = ALG_Option::try_from(optname).unwrap();
            option.set(socket, kernel_opt.as_slice())
        }
    }
}

pub fn syscall_getsocketopt(
    fd: usize,
    level: usize,
    optname: usize,
    optval: *mut u8,
    optlen: usize,
) -> SyscallRet {
    log::error!(
        "[sys_getsocketopt] fd {:?} level {:?} optname {:?},optlen {:?},optval {:?}",
        fd,
        level,
        optname,
        optlen,
        optval
    );
    if optlen == 0 || optlen == 0xffffffffffffffff {
        return Err(Errno::EFAULT);
    }
    let mut kernel_opt_len: u32 = 0;
    copy_from_user(
        optlen as *const u32,
        &mut kernel_opt_len as *mut u32,
        core::mem::size_of::<u32>(),
    )?;
    log::error!("[sys_getsocketopt]kernel len is {:?}", kernel_opt_len);
    if kernel_opt_len > 1000 {
        return Err(Errno::EINVAL);
    }
    if optval == 0 as *mut u8 {
        return Err(Errno::EFAULT);
    }
    let Ok(level) = SocketOptionLevel::try_from(level) else {
        log::error!("[setsockopt()] level {level} not supported");
        return Err(Errno::EOPNOTSUPP);
    };

    let curr = current_task();
    let file = match curr.fd_table().get_file(fd) {
        Some(f) => f,
        None => return Err(Errno::EBADF),
    };
    //向下转型
    let socket = match file.as_any().downcast_ref::<Socket>() {
        Some(s) => s,
        None => return Err(Errno::ENOTSOCK),
    };

    match level {
        //TODO getsockopt error
        SocketOptionLevel::IP => {
            if optname == 18446744073709551615 {
                return Err(Errno::ENOPROTOOPT);
            }
            return Ok(0);
        }
        SocketOptionLevel::Socket => {
            let option = SocketOption::try_from(optname).unwrap();
            #[cfg(target_arch = "riscv64")]
            option.get(socket, optval, optlen as *mut u32);
            #[cfg(target_arch = "loongarch64")]
            option.get(socket, optval, kernel_opt_len as *mut u32);
            return Ok(0);
        }
        SocketOptionLevel::Tcp => {
            let option = TcpSocketOption::try_from(optname).map_err(|_err| Errno::ENOPROTOOPT)?;
            #[cfg(target_arch = "riscv64")]
            option.get(socket, optval, optlen as *mut u32);
            #[cfg(target_arch = "loongarch64")]
            option.get(socket, optval, kernel_opt_len as *mut u32);
            return Ok(0);
        }
        SocketOptionLevel::IPv6 => {
            // let option=Ipv6Option::try_from(optname).unwrap();
            // option.set(socket, opt);
            return Ok(0);
        }
        SocketOptionLevel::SOL_ALG => {
            unimplemented!()
        }
    }
}
//这个系统调用用于获取socket的本地地址
pub fn syscall_getsockname(socketfd: usize, socketaddr: usize, socketlen: usize) -> SyscallRet {
    log::error!(
        "[syscall_getsockname]:begin getsockname,socketlen is {:?}",
        socketlen
    );
    if socketaddr == 0xffffffffffffffff || socketlen <= 1 {
        return Err(Errno::EFAULT);
    }
    let mut len = vec![0; 1];
    copy_from_user(socketlen as *const u8, len.as_mut_ptr(), len.len())?;
    log::error!("[syscall_getpeername]len is {:?}", len);
    if len[0] == 255 {
        return Err(Errno::EINVAL);
    }

    let task = current_task();
    let file = match task.fd_table().get_file(socketfd) {
        Some(f) => f,
        None => return Err(Errno::EBADF),
    };
    //向下转型
    let socket = match file.as_any().downcast_ref::<Socket>() {
        Some(s) => s,
        None => return Err(Errno::ENOTSOCK),
    };
    if socket.domain == Domain::AF_UNIX {
        //写回正确的unix项
        log::error!("[syscall_getsockname]:unix support");
        let bind = socket.socket_path_unix.lock();
        let path = bind.as_ref().unwrap();
        socket_address_tounix(path.as_slice(), socketaddr, socketlen)?;
        return Ok(0);
    }
    //TODO sock name error
    let addr = socket.name().unwrap();
    log::error!("[syscall_getsockname]:addr{:?}", addr);
    socket_address_to(addr, socketaddr, socketlen)?;
    Ok(0)
}
pub fn syscall_getpeername(socketfd: usize, socketaddr: usize, socketlen: usize) -> SyscallRet {
    log::error!("[syscall_getpeername]:begin getpeername");
    log::error!(
        "[syscall_getpeername]:socketaddr{:#x},socketlen{}",
        socketaddr,
        socketlen
    );
    if socketaddr == 0xffffffffffffffff || socketlen <= 1 {
        return Err(Errno::EFAULT);
    }
    let mut len = vec![0; 1];
    copy_from_user(socketlen as *const u8, len.as_mut_ptr(), len.len())?;
    log::error!("[syscall_getpeername]len is {:?}", len);
    if len[0] == 255 {
        return Err(Errno::EINVAL);
    }

    let task = current_task();
    let file = match task.fd_table().get_file(socketfd) {
        Some(f) => f,
        None => return Err(Errno::EBADF),
    };
    //向下转型
    let socket = match file.as_any().downcast_ref::<Socket>() {
        Some(s) => s,
        None => return Err(Errno::ENOTSOCK),
    };
    //TODO peer name error
    let addr = socket.peer_name()?;
    log::error!("[syscall_getpeername]:addr{:?}", addr);
    socket_address_to(addr, socketaddr, socketlen)
}

//socketpair中fd在socketfds中用数组给出
pub fn syscall_socketpair(
    domain: usize,
    sockettype: usize,
    protocol: usize,
    socketfds: *mut i32,
) -> SyscallRet {
    log::error!("[syscall_socketpair]:begin socketpair,domain is {:?},sockettype is {:#x},socketfds is {:?}",domain,sockettype,socketfds);
    let domain = match Domain::try_from(domain) {
        Ok(d) => d,
        Err(_) => return Err(Errno::EAFNOSUPPORT),
    };

    // 3) type 合法性
    let sock_type = sockettype & SOCKET_TYPE_MASK;
    if SocketType::try_from(sock_type).is_err() {
        return Err(Errno::EINVAL);
    }

    // 拿到当前进程、权限信息
    let task = current_task();

    // 4) PF_INET 下按 protocol 分支返回
    if domain == Domain::AF_INET {
        match SocketType::try_from(sock_type).unwrap() {
            SocketType::SOCK_RAW => {
                return Err(Errno::EPROTONOSUPPORT);
            }
            SocketType::SOCK_DGRAM => {
                // UDP (proto=17) 和 TCP-DGRAM (proto=6)
                if protocol == 17 {
                    return Err(Errno::EOPNOTSUPP);
                } else {
                    // 包括 proto==6 以及其他
                    return Err(Errno::EPROTONOSUPPORT);
                }
            }
            SocketType::SOCK_STREAM => {
                // TCP-STREAM (proto=6) vs ICMP-STREAM (proto=1)
                if protocol == 6 {
                    return Err(Errno::EOPNOTSUPP);
                } else {
                    return Err(Errno::EPROTONOSUPPORT);
                }
            }
            _ => {
                // 其他 type，在 PF_INET 下都不支持
                return Err(Errno::EPROTONOSUPPORT);
            }
        }
    }

    // 5) PF_UNIX 只支持 DGRAM/STREAM，其他 domain 也可按需要自行扩展
    // 到这里，只有 Domain::Unix 且 type 合法的情况会继续走下去

    // 6) 解析 flags 和创建 socketpair
    let mut flags = OpenFlags::empty();
    if sockettype & SOCK_NONBLOCK != 0 {
        flags |= OpenFlags::O_NONBLOCK;
    }
    if sockettype & SOCK_CLOEXEC != 0 {
        flags |= OpenFlags::O_CLOEXEC;
    }

    let (raw1, raw2) = make_socketpair(domain, sockettype, flags);
    raw1.set_flags(flags);
    raw2.set_flags(flags);
    let fd_table = task.fd_table();
    let fd_flags = FdFlags::from(&flags);
    log::error!("[syscall_socketpair] fd_flags is {:?}", flags);
    let fd1 = fd_table.alloc_fd(raw1, fd_flags)?;
    let fd2 = fd_table.alloc_fd(raw2, fd_flags)?;

    // 7) 写回用户缓冲区
    // 一次写入两个 usize
    log::error!("[syscall_socketpair] alloc fd fd1 {:?},fd2 {:?}", fd1, fd2);
    let user_fds: [i32; 2] = [fd1 as i32, fd2 as i32];

    // 3) 计算要拷贝的字节数：2 * sizeof(int)
    let byte_count = core::mem::size_of::<i32>() * user_fds.len();

    let dst = socketfds as *mut u8;
    let src = user_fds.as_ptr() as *const u8;

    copy_to_user(dst, src, byte_count)?;

    Ok(0)
}

pub fn make_socketpair(
    domain: Domain,
    sockettype: usize,
    pipe_flag: OpenFlags,
) -> (Arc<Socket>, Arc<Socket>) {
    let s_type = SocketType::try_from(sockettype & SOCKET_TYPE_MASK).unwrap();
    let mut fd1 = Socket::new(domain.clone(), s_type);
    let mut fd2 = Socket::new(domain.clone(), s_type);
    let (pipe1, pipe2) = create_buffer_ends(pipe_flag);
    fd1.buffer = Some(Arc::new(pipe1));
    fd2.buffer = Some(Arc::new(pipe2));
    (Arc::new(fd1), Arc::new(fd2))
}
pub fn syscall_sendmsg(socketfd: usize, msg_ptr: usize, flag: usize) -> SyscallRet {
    println!("[syscall_sendmsg]: begin sendmsg");
    println!(
        "[syscall_sendmsg]: socketfd: {}, msg_ptr: {}, flag: {}",
        socketfd,
        msg_ptr,
        flag
    );

    let task = current_task();
    let file = match task.fd_table().get_file(socketfd) {
        Some(f) => f,
        None => return Err(Errno::EBADF),
    };
    let socket = match file.as_any().downcast_ref::<Socket>() {
        Some(s) => s,
        None => return Err(Errno::ENOTSOCK),
    };

    // 1. 从用户空间拷贝一份 MessageHeaderRaw
    let mut user_hdr = MessageHeaderRaw {
        name: core::ptr::null_mut(),
        name_len: 0,
        iovec: core::ptr::null_mut(),
        iovec_len: 0,
        control: core::ptr::null_mut(),
        control_len: 0,
        flags: 0,
    };
    println!("[1a]");
    copy_from_user(
        msg_ptr as *const MessageHeaderRaw,
        &mut user_hdr as *mut MessageHeaderRaw,
        1,
    )?;
    println!("[1b]");
    // 2. 准备 name buffer，获得对端地址
    //kernel name for af_alg,peer_addr for tcp/udp,peer_path for unix
    let mut kernel_name = Vec::new();
    if user_hdr.name_len > 0 {
        kernel_name.resize(user_hdr.name_len as usize, 0);
        copy_from_user(
            user_hdr.name as *const u8,
            kernel_name.as_mut_ptr(),
            user_hdr.name_len as usize,
        )?;
    }
    let mut peer_addr: Option<SocketAddr> = None;
    println!("[1c]");
    if socket.domain != Domain::AF_ALG && socket.domain != Domain::AF_UNIX {
        if user_hdr.name_len>0 {
            let addr = unsafe {
            socket_address_from(
                user_hdr.name as *const u8,
                user_hdr.name_len as usize,
                socket,
                )
            }?;
            println!("[syscall_sendmsg] name addr is {:?}", addr);
            peer_addr = Some(addr);
        }
        else {
            peer_addr=Some(socket.peer_name()?);
        }
        
    }
    println!("[1c]");
    let mut peer_path=Vec::new();
    if socket.domain==Domain::AF_UNIX {
        println!("[1d]");
        peer_path=unsafe { socket_address_from_unix(user_hdr.name as *const u8, user_hdr.name_len as usize, socket) }?;
        println!("[syscall_sendmsg] path addr is peer path is {:?}",peer_path);
    }
    
    // 3. 从用户空间读取 iovec 数组
    let iovec_ptr = user_hdr.iovec as *const IoVec;
    let iovec_count = user_hdr.iovec_len as usize;
    // 动态分配一个 Vec<IoVec>，大小为 iovec_count
    let mut kernel_iovecs: Vec<IoVec> = Vec::new();
    if iovec_count > 0 {
        // 先给 Vec 分配好空间
        kernel_iovecs.resize(iovec_count, IoVec::default());
        // 然后分别从用户空间拷贝每个 IoVec 结构
        for idx in 0..iovec_count {
            let src_ptr = unsafe { iovec_ptr.add(idx) };
            copy_from_user(src_ptr, &mut kernel_iovecs[idx] as *mut IoVec, 1)?;
        }
        println!(
            "[syscall_sendmsg]: read {} iovecs: {:?}",
            iovec_count,
            kernel_iovecs
        );
    }

    // 4. 从用户空间复制控制数据（control）
    let mut kernel_control = Vec::new();
    if user_hdr.control_len > 0 {
        kernel_control.resize(user_hdr.control_len as usize, 0);
        copy_from_user(
            user_hdr.control as *const u8,
            kernel_control.as_mut_ptr(),
            user_hdr.control_len as usize,
        )?;
    }

    // 5. 将所有 iovec 指向的用户数据拼接到一个大缓冲区 kernel_buf 中
    //    先算出所有 iovec 数据的总长度
    let total_len: usize = kernel_iovecs.iter().map(|iov| iov.len as usize).sum();

    let mut kernel_buf = Vec::new();
    if total_len > 0 {
        // 分配足够大的内核缓冲区
        kernel_buf.resize(total_len, 0);

        // 依次把每个 iovec 的数据从用户空间拷贝到 kernel_buf 的正确偏移位置
        let mut offset = 0;
        for iov in kernel_iovecs.iter() {
            let len = iov.len as usize;
            if len > 0 {
                copy_from_user(
                    iov.base as *const u8,
                    unsafe { kernel_buf.as_mut_ptr().add(offset) },
                    len,
                )?;
                println!(
                    "[syscall_sendmsg]: copied {} bytes from user iovec at base={:?} to kernel_buf+{}",
                    len,
                    iov.base,
                    offset
                );
                offset += len;
            }
        }
    }
    println!(
        "[syscall_sendmsg]: final kernel_buf (len={}): {:?}",
        total_len,
        kernel_buf
    );
    println!(
        "[syscall_sendmsg]: control_buf (len={}): {:?}",
        kernel_control.len(),
        kernel_control
    );

    if socket.domain == Domain::AF_ALG {
        //todo
        //根据给入信息进行加密并在recv时返回加密长度
        return encode(
            socket,
            kernel_name.as_mut_slice(),
            kernel_iovecs.as_mut_slice(),
            kernel_control.as_mut_slice(),
        );
    }
    //sendto peer path
    if socket.domain==Domain::AF_UNIX {
        if socket.buffer.is_some() {
            return socket.buffer.as_ref().unwrap().write(kernel_buf.as_slice());
        }
        // //check当前的对于unix的send,直接写入文件即可
        // let path=socket.get_so();
        // let s_path=core::str::from_utf8(path.as_slice()).unwrap();
        // log::error!("[syscall_send] send to path {:?}",s_path);
        //注意这里的peer_path
        if peer_path.len()==0 {
            peer_path=socket.get_socket_peer_path();
        }
        let s_path = core::str::from_utf8(peer_path.as_slice()).unwrap();
        if s_path.eq("/var/run/nscd/socket") {
            return socket.unix_send(kernel_buf.as_slice());
        }
        let file = socket.get_peer_unix_file();
        if file.w_ready() {
            println!("[0]");
            let res = file.pwrite(kernel_buf.as_slice(), 0)?;
            println!("[1]");
            file.pwrite(&[1], 128)?;
            return Ok(res);
        } else {
            return Err(Errno::EBADF);
        }
    }
    let addr = match peer_addr {
        Some(a) => a,
        None  => {
            socket.peer_name()?
        }
    };
    match socket.send(kernel_buf.as_slice(), addr) {
        Ok(size) => Ok(size),
        Err(e) => {
            log::error!("[syscall_send]:send error {:?}", e);
            Err(e)
        }
    }
}
pub fn syscall_recvmsg(socketfd: usize, msg_ptr: usize, flag: usize) -> SyscallRet {
    log::debug!("[syscall_recvmsg]: begin recvmsg");
    log::debug!(
        "[syscall_recvmsg]: socketfd: {}, msg_ptr: {}",
        socketfd,
        msg_ptr
    );
    let flags = MsgFlags::from_bits(flag as u32).ok_or(Errno::EINVAL)?; // 如果有未定义的位，直接当 EINVAL
    log::error!(
        "[syscall_recvfrom] flag is {:#x},flags is {:?}",
        flag,
        flags
    );
    // 2. 如果带了 MSG_OOB，就立刻失败
    if flags.contains(MsgFlags::MSG_OOB) {
        return Err(Errno::EINVAL);
    }
    if flags.contains(MsgFlags::MSG_ERRQUEUE) {
        return Err(Errno::EAGAIN);
    }

    // 1. 获取当前任务并检查文件描述符
    let task = current_task();
    let file = match task.fd_table().get_file(socketfd) {
        Some(f) => f,
        None => return Err(Errno::EBADF),
    };
    let socket = match file.as_any().downcast_ref::<Socket>() {
        Some(s) => s,
        None => return Err(Errno::ENOTSOCK),
    };

    // 2. 从用户空间拷贝 MessageHeaderRaw 结构到内核
    let mut user_hdr = MessageHeaderRaw {
        name: core::ptr::null_mut(),
        name_len: 0,
        iovec: core::ptr::null_mut(),
        iovec_len: 0,
        control: core::ptr::null_mut(),
        control_len: 0,
        flags: 0,
    };
    copy_from_user(
        msg_ptr as *const MessageHeaderRaw,
        &mut user_hdr as *mut MessageHeaderRaw,
        1,
    )?;
    log::error!("[syscall_recvmsg]: user_hdr: {:?}", user_hdr);
    if (user_hdr.name_len as i32 )<0||(user_hdr.control_len as i32 )<0{
        return Err(Errno::EINVAL);
    }
    if user_hdr.name_len as usize > size_of::<SockAddrIn>() {
        let user_msghdr = unsafe { &mut *(msg_ptr as *mut MessageHeaderRaw) };
        user_msghdr.name_len = size_of::<SockAddrIn>() as u32;
    }
    // 3. 从用户空间拷贝 iovec 数组到内核
    let iovec_count = user_hdr.iovec_len as i32;
    if iovec_count <= 0 {
        return Err(Errno::EMSGSIZE);
    }
    let mut kernel_iovecs: Vec<IoVec> = Vec::with_capacity(iovec_count as usize);
    for _ in 0..iovec_count {
        kernel_iovecs.push(IoVec { base: 0, len: 0 });
    }
    let user_iovec_ptr = user_hdr.iovec as *const IoVec;
    if (user_iovec_ptr as i32)<=0 {
        return Err(Errno::EFAULT);
    }
    for i in 0..iovec_count as usize {
        copy_from_user(
            unsafe { user_iovec_ptr.add(i) },
            &mut kernel_iovecs[i] as *mut IoVec,
            1,
        )?;
        log::debug!(
            "[syscall_recvmsg]: kernel_iovecs[{}].base = {:?}, len = {}",
            i,
            kernel_iovecs[i].base,
            kernel_iovecs[i].len
        );
        if (kernel_iovecs[i].base as isize)<0 {
            return Err(Errno::EFAULT);
        }
    }

    // 4. 计算总长度
    let mut total_len: usize = 0;
    for iov in &kernel_iovecs {
        total_len = total_len.saturating_add(iov.len);
    }
    if total_len == 0 {
        return Ok(0);
    }

    // 5. Allocate kernel buffer with initialized length
    let mut kernel_buf: Vec<u8> = vec![0; total_len];

    // 6. Receive data into kernel buffer
    let (n, _addr) = match socket.recv_from(&mut kernel_buf[..]) {
        Ok(sz) => sz,
        Err(e) => {
            log::error!("[syscall_recvmsg]: recv error {:?}", e);
            return Err(e);
        }
    };
    log::debug!("[syscall_recvmsg]: received {} bytes into kernel_buf", n);

    if n == 0 {
        return Ok(0);
    }

    // 7. Scatter data to user-space iovecs
    let mut copied = 0;
    let mut remaining = n;
    let mut buf_offset = 0;

    for iov in &kernel_iovecs {
        if remaining == 0 {
            break;
        }
        let dest_ptr = iov.base as *mut u8;
        let dest_len = iov.len;
        if dest_len == 0 {
            continue;
        }

        let to_copy = if remaining < dest_len {
            remaining
        } else {
            dest_len
        };
        copy_to_user(
            dest_ptr,
            kernel_buf[buf_offset..buf_offset + to_copy].as_ptr(),
            to_copy,
        )?;
        log::debug!(
            "[syscall_recvmsg]: copied {} bytes into user iovec {}",
            to_copy,
            iov.base
        );

        copied += to_copy;
        buf_offset += to_copy;
        remaining -= to_copy;
    }
    // 8. 返回接收的字节数
    Ok(copied)
}

pub fn syscall_setdomainname(domainname:*const u8,len: usize)->SyscallRet {
    log::error!("[syscall_setdomainname] domainname is {:?} len is {:?}",domainname,len);
    if (len as isize) < 0 || (len as isize)>64{
        return Err(Errno::EINVAL);
    }
    if domainname.is_null() {
        return Err(Errno::EFAULT);
    }
    let task=current_task();
    println!("[syscall_setdomainname]task egid {:?},task euid {:?}",task.egid(),task.euid());
    if task.egid() != 0 || task.euid() != 0 {

        return Err(Errno::EPERM);
    }
    let mut kernel_domainname: Vec<u8>=vec![0;len];
    copy_from_user(domainname, kernel_domainname.as_mut_ptr(), len)?;
    let file=path_openat("/etc/domainname", OpenFlags::O_CLOEXEC, -100, 0)?;
    file.pwrite(kernel_domainname.as_slice(), 0)?;
    Ok(0)
}
pub fn syscall_sethostname(hostname:*const u8,len: usize)->SyscallRet {
    log::error!("[syscall_sethostname] hostname is {:?} len is {:?}",hostname,len);
    if (len as isize) < 0 || (len as isize)>64{
        return Err(Errno::EINVAL);
    }
    if hostname.is_null() {
        return Err(Errno::EFAULT);
    }
    let task=current_task();
    if task.egid() != 0 || task.euid() != 0 {
        return Err(Errno::EPERM);
    }
    let mut kernel_hostname: Vec<u8>=vec![0;len];
    copy_from_user(hostname, kernel_hostname.as_mut_ptr(), len)?;
    log::error!("[syscall_sethostname] hostname is {:?}",kernel_hostname);
    let file=path_openat("/etc/hostname", OpenFlags::O_CLOEXEC, -100, 0)?;
    file.pwrite(kernel_hostname.as_slice(), 0)?;
    Ok(0)
}<|MERGE_RESOLUTION|>--- conflicted
+++ resolved
@@ -2,11 +2,7 @@
  * @Author: Peter/peterluck2021@163.com
  * @Date: 2025-04-02 23:04:54
  * @LastEditors: Peter/peterluck2021@163.com
-<<<<<<< HEAD
- * @LastEditTime: 2025-06-09 17:13:13
-=======
  * @LastEditTime: 2025-06-14 10:56:53
->>>>>>> ba172fa1
  * @FilePath: /RocketOS_netperfright/os/src/syscall/net.rs
  * @Description: net syscall
  *
