//! Implementation of syscalls
//!
//! The single entry point to all system calls, [`syscall()`], is called
//! whenever userspace wishes to perform a system call using the `ecall`
//! instruction. In this case, the processor raises an 'Environment call from
//! U-mode' exception, which is handled as one of the cases in
//! [`crate::trap::trap_handler`].
//!
//! For clarity, each single syscall is implemented as its own function, named
//! `sys_` then the name of the syscall. You can find functions like this in
//! submodules, and you should also implement syscalls this way.

use errno::{Errno, SyscallRet};
use fs::{
    sys_chdir, sys_chroot, sys_close, sys_copy_file_range, sys_dup, sys_dup3, sys_faccessat,
    sys_fadvise64, sys_fallocate, sys_fchdir, sys_fchmod, sys_fchmodat, sys_fchown, sys_fchownat,
    sys_fcntl, sys_fstat, sys_fstatat, sys_fsync, sys_ftruncate, sys_getcwd, sys_getdents64,
    sys_ioctl, sys_linkat, sys_lseek, sys_mkdirat, sys_mknodat, sys_mount, sys_msync, sys_openat,
    sys_openat2, sys_pipe2, sys_ppoll, sys_pread, sys_pselect6, sys_pwrite, sys_read,
    sys_readlinkat, sys_readv, sys_renameat2, sys_sendfile, sys_statfs, sys_statx, sys_symlinkat,
    sys_sync, sys_umask, sys_umount2, sys_unlinkat, sys_utimensat, sys_write, sys_writev,
};
use mm::{
    sys_brk, sys_get_mempolicy, sys_madvise, sys_membarrier, sys_mlock, sys_mmap, sys_mprotect,
    sys_munmap, sys_shmat, sys_shmctl, sys_shmdt, sys_shmget,
};
use net::{
    syscall_accept, syscall_accept4, syscall_bind, syscall_connect, syscall_getpeername,
    syscall_getsocketopt, syscall_getsockname, syscall_listen, syscall_recvfrom, syscall_recvmsg,
    syscall_send, syscall_sendmsg, syscall_setsocketopt, syscall_shutdown, syscall_socket,
    syscall_socketpair,
};
use sched::{
    sys_sched_getaffinity, sys_sched_getparam, sys_sched_getscheduler, sys_sched_setscheduler,
};
use signal::{
    sys_kill, sys_rt_sigaction, sys_rt_sigpending, sys_rt_sigprocmask, sys_rt_sigreturn,
    sys_rt_sigsuspend, sys_rt_sigtimedwait, sys_tgkill, sys_tkill,
};
use task::{
    sys_acct, sys_clock_nanosleep, sys_clone, sys_execve, sys_exit_group, sys_futex, sys_get_time,
    sys_getegid, sys_geteuid, sys_getgid, sys_getgroups, sys_getpgid, sys_getpid, sys_getppid,
    sys_getresgid, sys_getresuid, sys_gettid, sys_getuid, sys_nanosleep, sys_set_tid_address,
    sys_setfsgid, sys_setfsuid, sys_setgid, sys_setgroups, sys_setpgid, sys_setregid,
    sys_setresgid, sys_setresuid, sys_setreuid, sys_setsid, sys_setuid, sys_waitpid, sys_yield,
};
use util::{
    sys_adjtimex, sys_clock_adjtime, sys_clock_getres, sys_clock_gettime, sys_getrusage,
    sys_prlimit64, sys_setitimer, sys_syslog, sys_times, sys_uname,
};

use crate::{
    fs::{
        kstat::{Stat, Statx},
<<<<<<< HEAD
        uapi::{IoVec, OpenHow, PollFd, RLimit, StatFs},
    },
    futex::robust_list::{sys_get_robust_list, sys_set_robust_list},
    mm::shm::ShmId,
    signal::{SigInfo, SigSet},
    task::rusage::RUsage,
    time::KernelTimex,
    timer::{ITimerVal, TimeSpec},
=======
        uapi::{IoVec, PollFd, RLimit, StatFs},
    }, futex::robust_list::{sys_get_robust_list, sys_set_robust_list}, mm::shm::ShmId, signal::{SigInfo, SigSet}, syscall::{net::{syscall_setdomainname, syscall_sethostname}, util::sys_clock_settime}, task::rusage::RUsage, time::KernelTimex, timer::{ITimerVal, TimeSpec}
>>>>>>> ba172fa1
};
pub use fs::FcntlOp;
pub use fs::AT_SYMLINK_NOFOLLOW;
pub use task::sys_exit;
pub mod errno;
mod fs;
mod mm;
mod net;
mod sched;
mod signal;
mod task;
mod util;
// mod time;

const SYSCALL_FGETXATTR: usize = 10;
const SYSCALL_GETCWD: usize = 17;
const SYSCALL_DUP: usize = 23;
const SYSCALL_DUP3: usize = 24;
const SYSCALL_FCNTL: usize = 25;
const SYSCALL_IOCTL: usize = 29;
const SYSCALL_MKNODAT: usize = 33;
const SYSCALL_MKDIRAT: usize = 34;
const SYSCALL_UNLINKAT: usize = 35;
const SYSCALL_SYMLINKAT: usize = 36;
const SYSCALL_LINKAT: usize = 37;
const SYSCALL_UMOUNT2: usize = 39;
const SYSCALL_MOUNT: usize = 40;
const SYSCALL_STATFS: usize = 43;
const SYSCALL_FTRUNCATE: usize = 46;
const SYSCALL_FALLOCATE: usize = 47;
const SYSCALL_FACCESSAT: usize = 48;
const SYSCALL_CHDIR: usize = 49;
const SYSCALL_FCHDIR: usize = 50;
const SYSCALL_CHROOT: usize = 51;
const SYSCALL_FCHMOD: usize = 52;
const SYSCALL_FCHMODAT: usize = 53;
const SYSCALL_FCHOWNAT: usize = 54;
const SYSCALL_FCHOWN: usize = 55;
const SYSCALL_OPENAT: usize = 56;
const SYSCALL_CLOSE: usize = 57;
const SYSCALL_PIPE2: usize = 59;
const SYSCALL_GETDENTS64: usize = 61;
const SYSCALL_LSEEK: usize = 62;
const SYSCALL_READ: usize = 63;
const SYSCALL_WRITE: usize = 64;
const SYSCALL_READV: usize = 65;
const SYSCALL_WRITEV: usize = 66;
const SYSCALL_PREAD: usize = 67;
const SYSCALL_PWRITE: usize = 68;
const SYSCALL_SENDFILE: usize = 71;
const SYSCALL_PSELECT6: usize = 72;
const SYSCALL_PPOLL: usize = 73;
const SYSCALL_READLINKAT: usize = 78;
const SYSCALL_FSTATAT: usize = 79;
const SYSCALL_FSTAT: usize = 80;
const SYSCALL_SYNC: usize = 81;
const SYSCALL_FSYNC: usize = 82;
const SYSCALL_UTIMENSAT: usize = 88;
const SYSCALL_ACCT: usize = 89;
const SYSCALL_EXIT: usize = 93;
const SYSCALL_EXIT_GROUP: usize = 94;
const SYSCALL_SET_TID_ADDRESS: usize = 96;
const SYSCALL_FUTEX: usize = 98;
const SYSCALL_SET_ROBUST_LIST: usize = 99;
const SYSCALL_GET_ROBUST_LIST: usize = 100;
const SYSCALL_NANOSLEEP: usize = 101;
const SYSCALL_SETITIMER: usize = 103;
const SYSCALL_CLOCK_SETTIME:usize=112;
const SYSCALL_CLOCK_GETTIME: usize = 113;
const SYSCALL_CLOCK_GETRES: usize = 114;
const SYSCALL_CLOCK_NANOSLEEP: usize = 115;
const SYSCALL_SYSLOG: usize = 116;
const SYSCALL_SCHED_SETSCHEDULER: usize = 119;
const SYSCALL_SCHED_GETSCHEDULER: usize = 120;
const SYSCALL_SCHED_GETPARAM: usize = 121;
const SYSCALL_SCHED_GETAFFINITY: usize = 123;
const SYSCALL_YIELD: usize = 124;
const SYSCALL_KILL: usize = 129;
const SYSCALL_TKILL: usize = 130;
const SYSCALL_TGKILL: usize = 131;
const SYSCALL_SIGALTSTACK: usize = 132;
const SYSCALL_RT_SIGSUSPEND: usize = 133;
const SYSCALL_RT_SIGACTION: usize = 134;
const SYSCALL_RT_SIGPROCMASK: usize = 135;
const SYSCALL_RT_SIGPENDING: usize = 136;
const SYSCALL_RT_SIGTIMEDWAIT: usize = 137;
const SYSCALL_RT_SIGQUEUEINFO: usize = 138;
const SYSCALL_RT_SIGRETURN: usize = 139;
const SYACALL_SETREGRID: usize = 143;
const SYSCALL_SETGID: usize = 144;
const SYSCALL_SETREUID: usize = 145;
const SYSCALL_SETUID: usize = 146;
const SYSCALL_SETRESUID: usize = 147;
const SYSCALL_GETRESUID: usize = 148;
const SYSCALL_SETRESGID: usize = 149;
const SYSCALL_GETRESGID: usize = 150;
const SYSCALL_SETFSUID: usize = 151;
const SYSCALL_SETFSGID: usize = 152;
const SYSCALL_TIMES: usize = 153;
const SYSCALL_SETPGID: usize = 154;
const SYSCALL_GETPGID: usize = 155;
const SYSCALL_GETGROUPS: usize = 158;
const SYSCALL_SETGROUPS: usize = 159;
const SYSCALL_UNAME: usize = 160;
const SYSCALL_SETHOSTNAME:usize =161;
const SYSCALL_SETDOMAINNAME:usize =162;
const SYSCALL_GETRUSAGE: usize = 165;
const SYSCALL_UMASK: usize = 166;
const SYSCALL_GET_TIME: usize = 169;
const SYSCALL_GITPID: usize = 172;
const SYSCALL_GETPPID: usize = 173;
const SYSCALL_GETUID: usize = 174;
const SYSCALL_GETEUID: usize = 175;
const SYSCALL_GETGID: usize = 176;
const SYSCALL_GETEGID: usize = 177;
const SYSCALL_GETTID: usize = 178;
const SYCALL_SHMGET: usize = 194;
const SYSCALL_SHMCTL: usize = 195;
const SYSCALL_SHMAT: usize = 196;
const SYSCALL_SHMDT: usize = 197;
const SYSCALL_SOCKET: usize = 198;
const SYSCALL_SOCKETPAIR: usize = 199;
const SYSCALL_BIND: usize = 200;
const SYSCALL_LISTEN: usize = 201;
const SYSCALL_ACCEPT: usize = 202;
const SYSCALL_CONNECT: usize = 203;
const SYSCALL_GETSOCKNAME: usize = 204;
const SYSCALL_GETPEERNAME: usize = 205;
const SYSCALL_SENDTO: usize = 206;
const SYSCALL_RECVFROM: usize = 207;
const SYSCALL_SETSOCKOPT: usize = 208;
const SYSCALL_GETSOCKOPT: usize = 209;
const SYSCALL_SHUTDOWN: usize = 210;
const SYSCALL_SENDMSG: usize = 211;
const SYSCALL_RECVMSG: usize = 212;
const SYSCALL_BRK: usize = 214;
const SYSCALL_MUNMAP: usize = 215;
const SYSCALL_MREMAP: usize = 216;
const SYSCALL_FORK: usize = 220;
const SYSCALL_EXEC: usize = 221;
const SYSCALL_MMAP: usize = 222;
const SYSCALL_FADVISE64: usize = 223;
const SYSCALL_MPROTECT: usize = 226;
const SYSCALL_MSYNC: usize = 227;
const SYSCALL_MLOCK: usize = 228;
const SYSCALL_MADVISE: usize = 233;
const SYSCALL_GET_MEMPOLICY: usize = 236;
const SYSCALL_ACCEPT4: usize = 242;
const SYSCALL_WAIT4: usize = 260;
const SYSCALL_PRLIMIT: usize = 261;
const SYSCALL_RENAMEAT2: usize = 276;
const SYSCALL_GETRANDOM: usize = 278;
const SYSCALL_MEMBARRIER: usize = 283;
const SYSCALL_COPY_FILE_RANGE: usize = 285;
const SYSCALL_STATX: usize = 291;
const SYSCALL_STRERROR: usize = 300;
const SYSCALL_PERROR: usize = 301;
const SYSCALL_PSELECT: usize = 72;
const SYSCALL_SETSID: usize = 157;
const SYSCALL_ADJTIMEX: usize = 171;
const SYSCALL_CLOCKADJTIME: usize = 266;
const SYSCALL_CLOSE_RANGE: usize = 436;
const SYSCALL_OPENAT2: usize = 437;
const SYSCALL_FACCESSAT2: usize = 439;

const CARELESS_SYSCALLS: [usize; 9] = [62, 63, 64, 72, 113, 124, 129, 165, 260];
// const SYSCALL_NUM_2_NAME: [(&str, usize); 4] = [
const SYSCALL_NUM_2_NAME: [(usize, &str); 1] = [(SYSCALL_SIGALTSTACK, "SYS_SIGALTSTACK")];
#[no_mangle]
pub fn syscall(
    a0: usize,
    a1: usize,
    a2: usize,
    a3: usize,
    a4: usize,
    a5: usize,
    _a6: usize,
    syscall_id: usize,
) -> SyscallRet {
    // 神奇小咒语
    log::trace!("[syscall]");
    if !CARELESS_SYSCALLS.contains(&syscall_id) {
        log::warn!("syscall_id: {}", syscall_id);
    }
    // if syscall_id == SYSCALL_WAIT4 {
    // log::warn!("syscall_id: {}", syscall_id);
    // }
    // log::error!("syscall_id: {}", syscall_id);
    match syscall_id {
        SYSCALL_GETCWD => sys_getcwd(a0 as *mut u8, a1),
        SYSCALL_DUP => sys_dup(a0),
        SYSCALL_DUP3 => sys_dup3(a0, a1, a2 as i32),
        SYSCALL_FCNTL => sys_fcntl(a0 as i32, a1 as i32, a2),
        SYSCALL_IOCTL => sys_ioctl(a0, a1, a2),
        SYSCALL_MKNODAT => sys_mknodat(a0 as i32, a1 as *const u8, a2, a3 as u64),
        SYSCALL_MKDIRAT => sys_mkdirat(a0 as isize, a1 as *const u8, a2),
        SYSCALL_UNLINKAT => sys_unlinkat(a0 as i32, a1 as *const u8, a2 as i32),
        SYSCALL_LINKAT => sys_linkat(
            a0 as i32,
            a1 as *const u8,
            a2 as i32,
            a3 as *const u8,
            a4 as i32,
        ),
        SYSCALL_SYMLINKAT => sys_symlinkat(a0 as *const u8, a1 as i32, a2 as *const u8),
        SYSCALL_UMOUNT2 => sys_umount2(a1 as *const u8, a2 as i32),
        SYSCALL_MOUNT => sys_mount(
            a0 as *const u8,
            a1 as *const u8,
            a2 as *const u8,
            a3,
            a4 as *const u8,
        ),
        SYSCALL_SETSID => sys_setsid(),
        SYSCALL_STATFS => sys_statfs(a0 as *const u8, a1 as *mut StatFs),
        SYSCALL_FTRUNCATE => sys_ftruncate(a0, a1),
        SYSCALL_FALLOCATE => sys_fallocate(a0, a1 as i32, a2 as isize, a3 as isize),
        SYSCALL_FACCESSAT => sys_faccessat(a0 as usize, a1 as *const u8, a2 as i32, a3 as i32),
        SYSCALL_CHDIR => sys_chdir(a0 as *const u8),
        SYSCALL_FCHDIR => sys_fchdir(a0),
        SYSCALL_CHROOT => sys_chroot(a0 as *const u8),
        SYSCALL_FCHMOD => sys_fchmod(a0, a1),
        SYSCALL_FCHMODAT => sys_fchmodat(a0, a1 as *const u8, a2, a3 as i32),
        SYSCALL_FCHOWN => sys_fchown(a0, a1 as u32, a2 as u32),
        SYSCALL_FCHOWNAT => sys_fchownat(a0, a1 as *const u8, a2 as u32, a3 as u32, a4 as i32),
        SYSCALL_OPENAT => sys_openat(a0 as i32, a1 as *const u8, a2 as i32, a3 as i32),
        SYSCALL_CLOSE => sys_close(a0),
        SYSCALL_PIPE2 => sys_pipe2(a0 as *mut i32, a1 as i32),
        SYSCALL_GETDENTS64 => sys_getdents64(a0, a1, a2),
        SYSCALL_LSEEK => sys_lseek(a0, a1 as isize, a2),
        SYSCALL_READ => sys_read(a0, a1 as *mut u8, a2),
        SYSCALL_WRITE => sys_write(a0, a1 as *const u8, a2),
        SYSCALL_READV => sys_readv(a0, a1 as *const IoVec, a2),
        SYSCALL_WRITEV => sys_writev(a0, a1 as *const IoVec, a2),
        SYSCALL_PREAD => sys_pread(a0, a1 as *mut u8, a2, a3 as isize),
        SYSCALL_PWRITE => sys_pwrite(a0, a1 as *const u8, a2, a3 as isize),
        SYSCALL_SENDFILE => sys_sendfile(a0, a1, a2 as *mut usize, a3),
        SYSCALL_PSELECT6 => sys_pselect6(a0, a1, a2, a3, a4 as *const TimeSpec, a5),
        SYSCALL_PPOLL => sys_ppoll(a0 as *mut PollFd, a1, a2 as *const TimeSpec, a3),
        SYSCALL_READLINKAT => {
            sys_readlinkat(a0 as i32, a1 as *const u8, a2 as *mut u8, a3 as isize)
<<<<<<< HEAD
        }
=======
        },
>>>>>>> ba172fa1
        SYSCALL_FSTATAT => sys_fstatat(a0 as i32, a1 as *const u8, a2 as *mut Stat, a3 as i32),
        SYSCALL_FSTAT => sys_fstat(a0 as i32, a1 as *mut Stat),
        SYSCALL_SYNC => sys_sync(a0),
        SYSCALL_FSYNC => sys_fsync(a0),
        SYSCALL_UTIMENSAT => {
            sys_utimensat(a0 as i32, a1 as *const u8, a2 as *const TimeSpec, a3 as i32)
        },
        SYSCALL_ACCT => sys_acct(a0 as *const u8),
        SYSCALL_EXIT => sys_exit(a0 as i32),
        SYSCALL_EXIT_GROUP => sys_exit_group(a0 as i32),
        SYSCALL_SET_TID_ADDRESS => sys_set_tid_address(a0),
        SYSCALL_SET_ROBUST_LIST => sys_set_robust_list(a0, a1),
        SYSCALL_FUTEX => sys_futex(a0, a1 as i32, a2 as u32, a3, a4, a5 as u32),
        SYSCALL_GET_ROBUST_LIST => sys_get_robust_list(a0, a1, a2),
        SYSCALL_NANOSLEEP => sys_nanosleep(a0, a1),
        SYSCALL_SETITIMER => sys_setitimer(a0 as i32, a1 as *const ITimerVal, a2 as *mut ITimerVal),
        SYSCALL_CLOCK_SETTIME=>sys_clock_settime(a0, a1 as *const TimeSpec),
        SYSCALL_CLOCK_GETTIME => sys_clock_gettime(a0, a1 as *mut TimeSpec),
        SYSCALL_CLOCK_GETRES => sys_clock_getres(a0, a1),
        SYSCALL_CLOCK_NANOSLEEP => sys_clock_nanosleep(a0, a1 as i32, a2, a3),
        SYSCALL_SYSLOG => sys_syslog(a0, a1 as *mut u8, a3),
        SYSCALL_SCHED_SETSCHEDULER => sys_sched_setscheduler(a0 as isize, a1 as i32, a2),
        SYSCALL_SCHED_GETSCHEDULER => sys_sched_getscheduler(a0 as isize),
        SYSCALL_SCHED_GETPARAM => sys_sched_getparam(a0 as isize, a1),
        SYSCALL_SCHED_GETAFFINITY => sys_sched_getaffinity(a0 as isize, a1, a2),
        SYSCALL_YIELD => sys_yield(),
        SYSCALL_KILL => sys_kill(a0 as isize, a1 as i32),
        SYSCALL_TKILL => sys_tkill(a0 as isize, a1 as i32),
        SYSCALL_TGKILL => sys_tgkill(a0 as isize, a1 as isize, a2 as i32),
        // SYSCALL_SIGALTSTACK => sys_sigaltstack()
        SYSCALL_RT_SIGSUSPEND => sys_rt_sigsuspend(a0),
        SYSCALL_RT_SIGACTION => sys_rt_sigaction(a0 as i32, a1, a2, a3),
        SYSCALL_RT_SIGPROCMASK => sys_rt_sigprocmask(a0, a1, a2, a3),
        SYSCALL_RT_SIGPENDING => sys_rt_sigpending(a0),
        SYSCALL_RT_SIGTIMEDWAIT => sys_rt_sigtimedwait(a0, a1, a2),
        //SYSCALL_RT_SIGQUEUEINFO => sys_rt_sigqueueinfo(),
        SYSCALL_RT_SIGRETURN => sys_rt_sigreturn(),
        SYACALL_SETREGRID => sys_setregid(a0 as i32, a1 as i32),
        SYSCALL_SETGID => sys_setgid(a0 as u32),
        SYSCALL_SETREUID => sys_setreuid(a0 as i32, a1 as i32),
        SYSCALL_SETUID => sys_setuid(a0 as u32),
        SYSCALL_SETRESUID => sys_setresuid(a0 as i32, a1 as i32, a2 as i32),
        SYSCALL_GETRESUID => sys_getresuid(a0 as u32, a1 as u32, a2 as u32),
        SYSCALL_SETRESGID => sys_setresgid(a0 as i32, a1 as i32, a2 as i32),
        SYSCALL_GETRESGID => sys_getresgid(a0 as u32, a1 as u32, a2 as u32),
        SYSCALL_SETFSUID => sys_setfsuid(a0 as i32),
        SYSCALL_SETFSGID => sys_setfsgid(a0 as i32),
        SYSCALL_TIMES => sys_times(a0),
        SYSCALL_SETPGID => sys_setpgid(a0, a1),
        SYSCALL_GETPGID => sys_getpgid(a0),
        SYSCALL_SETGROUPS => sys_setgroups(a0, a1),
        SYSCALL_GETGROUPS => sys_getgroups(a0, a1),
        SYSCALL_UNAME => sys_uname(a0),
        SYSCALL_GETRUSAGE => sys_getrusage(a0 as i32, a1 as *mut RUsage),
        SYSCALL_UMASK => sys_umask(a0),
        SYSCALL_GET_TIME => sys_get_time(a0),
        SYSCALL_GITPID => sys_getpid(),
        SYSCALL_GETPPID => sys_getppid(),
        SYSCALL_GETUID => sys_getuid(),

        SYSCALL_GETEUID => sys_geteuid(),
        SYSCALL_GETGID => sys_getgid(),
        SYSCALL_GETEGID => sys_getegid(),
        SYSCALL_GETTID => sys_gettid(),
        SYCALL_SHMGET => sys_shmget(a0, a1, a2 as i32),
        SYSCALL_SHMCTL => sys_shmctl(a0, a1 as i32, a3 as *mut ShmId),
        SYSCALL_SHMAT => sys_shmat(a0, a1, a2 as i32),
        SYSCALL_SHMDT => sys_shmdt(a0),
        SYSCALL_BRK => sys_brk(a0),
        SYSCALL_MUNMAP => sys_munmap(a0, a1),
        SYSCALL_MADVISE => sys_madvise(a0, a1, a2 as i32),
        SYSCALL_MPROTECT => sys_mprotect(a0, a1, a2 as i32),
        SYSCALL_MLOCK => sys_mlock(a0, a1),
        SYSCALL_GET_MEMPOLICY => sys_get_mempolicy(a0, a1, a2, a3, a4),
        SYSCALL_MSYNC => sys_msync(a0, a1, a2 as i32),
        SYSCALL_FORK => sys_clone(a0 as u32, a1, a2, a3, a4),
        SYSCALL_EXEC => sys_execve(a0 as *mut u8, a1 as *const usize, a2 as *const usize),
        SYSCALL_MMAP => sys_mmap(a0, a1, a2, a3, a4 as i32, a5),
        SYSCALL_FADVISE64 => sys_fadvise64(a0, a1, a2 as usize, a3 as i32),
        SYSCALL_WAIT4 => sys_waitpid(a0 as isize, a1, a2 as i32),
        SYSCALL_SOCKET => syscall_socket(a0, a1, a2),
        SYSCALL_BIND => syscall_bind(a0, a1, a2),
        SYSCALL_LISTEN => syscall_listen(a0, a1),
        SYSCALL_CONNECT => syscall_connect(a0, a1, a2),
        SYSCALL_ACCEPT => syscall_accept(a0, a1, a2),
        SYSCALL_ACCEPT4 => syscall_accept4(a0, a1, a2, a3),
        SYSCALL_SENDTO => syscall_send(a0, a1 as *const u8, a2, a3, a4, a5),
        SYSCALL_RECVFROM => syscall_recvfrom(a0, a1 as *mut u8, a2, a3, a4, a5),
        SYSCALL_SHUTDOWN => syscall_shutdown(a0, a1),
        SYSCALL_PRLIMIT => sys_prlimit64(a0, a1 as i32, a2 as *const RLimit, a3 as *mut RLimit),
        SYSCALL_GETSOCKNAME => syscall_getsockname(a0, a1, a2),
        SYSCALL_GETPEERNAME => syscall_getpeername(a0, a1, a2),
        SYSCALL_RENAMEAT2 => sys_renameat2(
            a0 as i32,
            a1 as *const u8,
            a2 as i32,
            a3 as *const u8,
            a4 as i32,
        ),
        SYSCALL_GETRANDOM => Ok(0),
        SYSCALL_MEMBARRIER => sys_membarrier(a0 as i32, a1 as i32, a2 as u32),
        SYSCALL_COPY_FILE_RANGE => sys_copy_file_range(a0, a1, a2, a3, a4, a5 as i32),
        SYSCALL_STATX => sys_statx(
            a0 as i32,
            a1 as *const u8,
            a2 as i32,
            a3 as u32,
            a4 as *mut Statx,
        ),
        SYSCALL_PSELECT => sys_pselect6(a0, a1, a2, a3, a4 as *const TimeSpec, a5),
        // SYSCALL_SELECT=>sys_select(a0 , a1, a2,a3 ,a4 as *const TimeSpec , a5),
        SYSCALL_SETSOCKOPT => syscall_setsocketopt(a0, a1, a2, a3 as *const u8, a4),
        SYSCALL_GETSOCKOPT => syscall_getsocketopt(a0, a1, a2, a3 as *mut u8, a4),
        SYSCALL_ADJTIMEX => sys_adjtimex(a0 as *mut KernelTimex),
        SYSCALL_CLOCKADJTIME => sys_clock_adjtime(a0 as i32, a1 as *mut KernelTimex),
        SYSCALL_SOCKETPAIR => syscall_socketpair(a0, a1, a2, a3 as *mut i32),
        SYSCALL_SENDMSG => syscall_sendmsg(a0, a1, a2),
        SYSCALL_RECVMSG => syscall_recvmsg(a0, a1, a2),
        SYSCALL_OPENAT2 => sys_openat2(a0 as i32, a1 as *const u8, a2 as *const u8, a3 as usize),
        SYSCALL_FACCESSAT2 => sys_faccessat(a0 as usize, a1 as *const u8, a2 as i32, a3 as i32),
        SYSCALL_SETDOMAINNAME=>syscall_setdomainname(a0 as *const u8, a1),
        SYSCALL_SETHOSTNAME=>syscall_sethostname(a0 as *const u8, a1),
        _ => {
            log::warn!(
                "Unsupported syscall_id: {}, {}",
                syscall_id,
                SYSCALL_NUM_2_NAME
                    .iter()
                    .find(|x| x.0 == syscall_id)
                    .map(|x| x.1)
                    .unwrap_or("Unknown")
            );
            Err(Errno::ENOSYS)
        }
    }
    // println!("[syscall_id]:{}",&syscall_id);
}<|MERGE_RESOLUTION|>--- conflicted
+++ resolved
@@ -25,10 +25,7 @@
     sys_munmap, sys_shmat, sys_shmctl, sys_shmdt, sys_shmget,
 };
 use net::{
-    syscall_accept, syscall_accept4, syscall_bind, syscall_connect, syscall_getpeername,
-    syscall_getsocketopt, syscall_getsockname, syscall_listen, syscall_recvfrom, syscall_recvmsg,
-    syscall_send, syscall_sendmsg, syscall_setsocketopt, syscall_shutdown, syscall_socket,
-    syscall_socketpair,
+    syscall_accept, syscall_accept4, syscall_bind, syscall_connect, syscall_getpeername, syscall_getsocketopt, syscall_getsockname, syscall_listen, syscall_recvfrom, syscall_recvmsg, syscall_send, syscall_sendmsg, syscall_setdomainname, syscall_sethostname, syscall_setsocketopt, syscall_shutdown, syscall_socket, syscall_socketpair
 };
 use sched::{
     sys_sched_getaffinity, sys_sched_getparam, sys_sched_getscheduler, sys_sched_setscheduler,
@@ -45,14 +42,13 @@
     sys_setresgid, sys_setresuid, sys_setreuid, sys_setsid, sys_setuid, sys_waitpid, sys_yield,
 };
 use util::{
-    sys_adjtimex, sys_clock_adjtime, sys_clock_getres, sys_clock_gettime, sys_getrusage,
-    sys_prlimit64, sys_setitimer, sys_syslog, sys_times, sys_uname,
+    sys_adjtimex, sys_clock_adjtime, sys_clock_getres, sys_clock_gettime, sys_clock_settime,
+    sys_getrusage, sys_prlimit64, sys_setitimer, sys_syslog, sys_times, sys_uname,
 };
 
 use crate::{
     fs::{
         kstat::{Stat, Statx},
-<<<<<<< HEAD
         uapi::{IoVec, OpenHow, PollFd, RLimit, StatFs},
     },
     futex::robust_list::{sys_get_robust_list, sys_set_robust_list},
@@ -61,10 +57,6 @@
     task::rusage::RUsage,
     time::KernelTimex,
     timer::{ITimerVal, TimeSpec},
-=======
-        uapi::{IoVec, PollFd, RLimit, StatFs},
-    }, futex::robust_list::{sys_get_robust_list, sys_set_robust_list}, mm::shm::ShmId, signal::{SigInfo, SigSet}, syscall::{net::{syscall_setdomainname, syscall_sethostname}, util::sys_clock_settime}, task::rusage::RUsage, time::KernelTimex, timer::{ITimerVal, TimeSpec}
->>>>>>> ba172fa1
 };
 pub use fs::FcntlOp;
 pub use fs::AT_SYMLINK_NOFOLLOW;
@@ -132,7 +124,7 @@
 const SYSCALL_GET_ROBUST_LIST: usize = 100;
 const SYSCALL_NANOSLEEP: usize = 101;
 const SYSCALL_SETITIMER: usize = 103;
-const SYSCALL_CLOCK_SETTIME:usize=112;
+const SYSCALL_CLOCK_SETTIME: usize = 112;
 const SYSCALL_CLOCK_GETTIME: usize = 113;
 const SYSCALL_CLOCK_GETRES: usize = 114;
 const SYSCALL_CLOCK_NANOSLEEP: usize = 115;
@@ -169,8 +161,8 @@
 const SYSCALL_GETGROUPS: usize = 158;
 const SYSCALL_SETGROUPS: usize = 159;
 const SYSCALL_UNAME: usize = 160;
-const SYSCALL_SETHOSTNAME:usize =161;
-const SYSCALL_SETDOMAINNAME:usize =162;
+const SYSCALL_SETHOSTNAME: usize = 161;
+const SYSCALL_SETDOMAINNAME: usize = 162;
 const SYSCALL_GETRUSAGE: usize = 165;
 const SYSCALL_UMASK: usize = 166;
 const SYSCALL_GET_TIME: usize = 169;
@@ -306,18 +298,14 @@
         SYSCALL_PPOLL => sys_ppoll(a0 as *mut PollFd, a1, a2 as *const TimeSpec, a3),
         SYSCALL_READLINKAT => {
             sys_readlinkat(a0 as i32, a1 as *const u8, a2 as *mut u8, a3 as isize)
-<<<<<<< HEAD
         }
-=======
-        },
->>>>>>> ba172fa1
         SYSCALL_FSTATAT => sys_fstatat(a0 as i32, a1 as *const u8, a2 as *mut Stat, a3 as i32),
         SYSCALL_FSTAT => sys_fstat(a0 as i32, a1 as *mut Stat),
         SYSCALL_SYNC => sys_sync(a0),
         SYSCALL_FSYNC => sys_fsync(a0),
         SYSCALL_UTIMENSAT => {
             sys_utimensat(a0 as i32, a1 as *const u8, a2 as *const TimeSpec, a3 as i32)
-        },
+        }
         SYSCALL_ACCT => sys_acct(a0 as *const u8),
         SYSCALL_EXIT => sys_exit(a0 as i32),
         SYSCALL_EXIT_GROUP => sys_exit_group(a0 as i32),
@@ -327,7 +315,7 @@
         SYSCALL_GET_ROBUST_LIST => sys_get_robust_list(a0, a1, a2),
         SYSCALL_NANOSLEEP => sys_nanosleep(a0, a1),
         SYSCALL_SETITIMER => sys_setitimer(a0 as i32, a1 as *const ITimerVal, a2 as *mut ITimerVal),
-        SYSCALL_CLOCK_SETTIME=>sys_clock_settime(a0, a1 as *const TimeSpec),
+        SYSCALL_CLOCK_SETTIME => sys_clock_settime(a0, a1 as *const TimeSpec),
         SYSCALL_CLOCK_GETTIME => sys_clock_gettime(a0, a1 as *mut TimeSpec),
         SYSCALL_CLOCK_GETRES => sys_clock_getres(a0, a1),
         SYSCALL_CLOCK_NANOSLEEP => sys_clock_nanosleep(a0, a1 as i32, a2, a3),
@@ -431,8 +419,8 @@
         SYSCALL_RECVMSG => syscall_recvmsg(a0, a1, a2),
         SYSCALL_OPENAT2 => sys_openat2(a0 as i32, a1 as *const u8, a2 as *const u8, a3 as usize),
         SYSCALL_FACCESSAT2 => sys_faccessat(a0 as usize, a1 as *const u8, a2 as i32, a3 as i32),
-        SYSCALL_SETDOMAINNAME=>syscall_setdomainname(a0 as *const u8, a1),
-        SYSCALL_SETHOSTNAME=>syscall_sethostname(a0 as *const u8, a1),
+        SYSCALL_SETDOMAINNAME => syscall_setdomainname(a0 as *const u8, a1),
+        SYSCALL_SETHOSTNAME => syscall_sethostname(a0 as *const u8, a1),
         _ => {
             log::warn!(
                 "Unsupported syscall_id: {}, {}",
