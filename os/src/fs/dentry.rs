use core::fmt::{Debug, Formatter};

use alloc::{
    collections::vec_deque::VecDeque,
    format,
    string::{String, ToString},
    sync::{Arc, Weak},
    vec::Vec,
};
use hashbrown::HashMap;
use lazy_static::lazy_static;
use spin::{Mutex, RwLock};

use crate::{
    ext4::inode::{S_IFREG, S_ISGID, S_ISUID},
    mutex::SpinNoIrqLock,
    syscall::errno::{Errno, SyscallRet},
    task::current_task,
    timer::TimeSpec,
};

use super::{file::OpenFlags, inode::InodeOp, tmp};

bitflags::bitflags! {
    #[derive(Debug)]
    /// 目前只支持type
    pub struct DentryFlags: u32 {
        const DCACHE_MISS_TYPE     = 1 << 0; // Negative dentry
        const DCACHE_WHITEOUT_TYPE = 1 << 1; // Whiteout dentry
        const DCACHE_DIRECTORY_TYPE= 1 << 2; // Normal directory
        const DCACHE_AUTODIR_TYPE  = 1 << 3; // Autodir (presumed automount)
        const DCACHE_REGULAR_TYPE  = 1 << 4; // Regular file
        const DCACHE_SPECIAL_TYPE  = 1 << 5; // Special file
        const DCACHE_SYMLINK_TYPE  = 1 << 6; // Symlink
        // const DCACHE_ENTRY_TYPE    = 7 << 20; // Bitmask for entry type
    }
}

impl DentryFlags {
    pub fn update_type_from_negative(&mut self, flags: DentryFlags) {
        self.remove(DentryFlags::DCACHE_MISS_TYPE);
        self.insert(flags);
    }
    pub fn get_type(&self) -> DentryFlags {
        const DCACHE_ENTRY_TYPE_MASK: u32 = 7 << 20;
        DentryFlags::from_bits_truncate(self.bits() & DCACHE_ENTRY_TYPE_MASK)
    }
}
#[allow(unused)]
pub const F_OK: i32 = 0; // 检查文件是否存在
pub const R_OK: i32 = 4; // 检查读权限
pub const W_OK: i32 = 2; // 检查写权限
pub const X_OK: i32 = 1; // 检查执行权限

// 由调用者保证
//     1. dentry不是负目录项
/// 检查dentry的访问权限, mode: R_OK, W_OK, X_OK的组合
pub fn dentry_check_access(
    dentry: &Dentry,
    mode: i32,
    use_effective: bool,
) -> Result<usize, Errno> {
    let task = current_task();
    let (uid, gid) = if use_effective {
        (task.fsuid(), task.fsgid())
    } else {
        (task.uid(), task.gid())
    };
    // 特殊处理root
    if uid == 0 {
        // root不能绕过可执行权限检查, 必须有至少一个执行位
        if mode & X_OK != 0 {
            let i_mode = dentry.get_inode().get_mode();
            if i_mode & 0o111 == 0 {
                log::error!(
                    "[dentry_check_access] Root user has no execute permission on {}, i_mode: {:o}",
                    dentry.absolute_path,
                    i_mode
                );
                return Err(Errno::EACCES);
            }
        }
        return Ok(0); // root用户总是有读写权限
    }
    // 其他用户
    let inode = dentry.get_inode();
    let i_mode = inode.get_mode();
    let (user_perm, group_perm, other_perm) = (
        (i_mode >> 6) & 0o7, // 用户权限
        (i_mode >> 3) & 0o7, // 组权限
        i_mode & 0o7,        // 其他用户权限
    );
    let perm = if uid == inode.get_uid() {
        user_perm
    } else if gid == inode.get_gid() {
        group_perm
    } else {
        other_perm
    };
    if mode & R_OK != 0 && perm & 0o4 == 0
        || mode & W_OK != 0 && perm & 0o2 == 0
        || mode & X_OK != 0 && perm & 0o1 == 0
    {
        return Err(Errno::EACCES);
    }
    Ok(0)
}

// 由调用者保证:
//    1. dentry不是负目录项
/// mode是inode的mode
pub fn dentry_check_open(dentry: &Dentry, flags: OpenFlags, mode: i32) -> Result<usize, Errno> {
    log::debug!(
        "[dentry_check_open] Checking open permissions for {}, flags: {:?}, mode: {:o}",
        dentry.absolute_path,
        flags,
        mode
    );
    let task = current_task();
    let (uid, gid) = (task.fsuid(), task.fsgid());
    if flags.contains(OpenFlags::O_NOATIME) {
        // root用户总是有权限
        // 检查文件的所有者是否是当前用户
        if uid != 0 && uid != dentry.get_inode().get_uid() {
            log::error!(
                "[dentry_check_open] O_NOATIME flag set, but current user {} is not the owner of {}",
                uid,
                dentry.absolute_path
            );
            return Err(Errno::EPERM);
        }
    }
    if flags.contains(OpenFlags::O_CREAT) {
        if flags.contains(OpenFlags::O_EXCL) {
            // O_CREAT | O_EXCL: 文件已存在返回 EEXIST
            log::error!(
                "[dentry_check_open] O_CREAT | O_EXCL flags set, but {} already exists",
                dentry.absolute_path
            );
            return Err(Errno::EEXIST);
        }
        if dentry.is_dir() {
            // O_CREAT: 不能创建目录
            log::error!(
                "[dentry_check_open] O_CREAT flag set, but {} is a directory",
                dentry.absolute_path
            );
            return Err(Errno::EISDIR);
        }
    }
    if flags.contains(OpenFlags::O_DIRECTORY) {
        // O_DIRECTORY: 只能打开目录
        if !dentry.is_dir() {
            log::error!(
                "[dentry_check_open] O_DIRECTORY flag set, but {} is not a directory",
                dentry.absolute_path
            );
            return Err(Errno::ENOTDIR);
        }
    }
    if flags.contains(OpenFlags::O_WRONLY) || flags.contains(OpenFlags::O_RDWR) {
        // O_WRONLY 或 O_RDWR: 需要写权限
        if dentry.is_dir() {
            log::error!(
                "[dentry_check_open] O_WRONLY or O_RDWR flags set, but {} is a directory",
                dentry.absolute_path
            );
            return Err(Errno::EISDIR);
        }
        // ToOptimize: 有冗余的权限检查?
        if dentry_check_access(dentry, mode | W_OK, true).is_err() {
            log::error!(
                "[dentry_check_open] Write access denied for {}, mode: {:o}, uid: {}, gid: {}",
                dentry.absolute_path,
                mode,
                uid,
                gid
            );
            return Err(Errno::EACCES);
        }
        // 文件存在且成功(O_WRONLY 或 O_RDWR)打开
        if flags.contains(OpenFlags::O_TRUNC) {
            if dentry.is_regular() {
                log::warn!(
                    "[dentry_check_open] O_TRUNC flag set, truncating file {}",
                    dentry.absolute_path
                );
                dentry.get_inode().truncate(0)?;
            }
        }
    }
    // 检查权限
    dentry_check_access(dentry, mode, true)?;
    Ok(0)
}

// 由调用者保证:
//    1. dentry不是负目录项
/// 要修改文件的所有者, 必须具备`CAP_CHOWN`能力(目前只支持root用户)
pub fn chown(inode: &Arc<dyn InodeOp>, new_uid: u32, new_gid: u32) -> SyscallRet {
    let task = current_task();
    let (euid, egid) = (task.fsuid(), task.fsgid());
    let mut i_mode = inode.get_mode();
    let is_reg = i_mode & S_IFREG != 0;
    log::info!(
        "[chown] euid: {}, egid: {}, new_uid: {}, new_gid: {}, i_mode: {:o}",
        euid,
        egid,
        new_uid,
        new_gid,
        i_mode
    );
    // 特殊处理root
    if euid == 0 {
        if new_uid != u32::MAX {
            // dentry.get_inode().set_uid(new_uid);
            // 当super-user修改可执行文件的所有者或组时需要清除setuid和setgid位
            if i_mode & 0o111 != 0 && is_reg {
                log::warn!(
                    "[chown] Root user is changing owner of executable file , clearing setuid/setgid bits",
                );
                // 如果是文件是non-group-executable, 则保留setgid位
                if i_mode & 0o10 == 0 {
                    i_mode &= !(S_ISUID) as u16
                } else {
                    i_mode &= !(S_ISGID | S_ISUID) as u16; // 清除setuid和setgid位
                }
                inode.set_mode(i_mode);
            }
            inode.set_uid(new_uid);
        }
        if new_gid != u32::MAX {
            inode.set_gid(new_gid);
        }
        return Ok(0);
    }
    if new_uid != u32::MAX {
        return Err(Errno::EPERM); // 目前只支持root用户修改所有者
    }
    // 文件的所有者可以将文件的组更改为其所属的任何组
    if new_gid != u32::MAX && new_gid != inode.get_gid() {
        log::warn!("inode gid: {}", inode.get_gid());
        if euid != inode.get_uid() {
            log::error!(
                "[chown] No permission to change ownership, euid: {}, egid: {}",
                euid,
                egid
            );
            return Err(Errno::EPERM);
        }
        // 检查new_gid是否是当前用户的egid或附属组
        if egid != new_gid {
            task.op_sup_groups(
            |groups| {
                if !groups.contains(&new_gid) {
                    log::error!(
                        "[chown] New group {} is not in the effective groups of task {}, euid: {}, egid: {}",
                        new_gid,
                        task.tid(),
                        euid,
                        egid
                    );
                    return Err(Errno::EPERM);
                }
                Ok(0)
            },
        )?;
        }
        // dentry.get_inode().set_uid(new_uid);
        // 当用户修改可执行文件的所有者或组时需要清除setuid和setgid位
        // 非root用户需要清除setuid和setgid位
        if i_mode & 0o111 != 0 && is_reg {
            log::warn!(
                    "[chown] Root user is changing owner of executable file , clearing setuid/setgid bits",
                );
            // 如果是文件是non-group-executable, 则保留setgid位
            if i_mode & 0o10 == 0 {
                i_mode &= !(S_ISUID) as u16
            } else {
                i_mode &= !(S_ISGID | S_ISUID) as u16; // 清除setuid和setgid位
            }
            inode.set_mode(i_mode);
        }
        inode.set_gid(new_gid);
    }
    // i_mode &= !(S_ISUID | S_ISGID) as u16;
    // inode.set_mode(i_mode);
    Ok(0)
}

// VFS层的统一目录项结构
#[repr(C)]
pub struct Dentry {
    pub absolute_path: String,
    pub flags: RwLock<DentryFlags>,
    pub inner: SpinNoIrqLock<DentryInner>,
}

pub struct DentryInner {
    // None 表示该 dentry 未关联 inode
    pub inode: Option<Arc<dyn InodeOp>>,
    // pub inode: Option<Arc<SpinNoIrqLock<OSInode>>>,
    pub parent: Option<Arc<Dentry>>,
    // chrildren 是一个哈希表, 用于存储子目录/文件, name不是绝对路径
    pub children: HashMap<String, Weak<Dentry>>,
}

// impl Drop for Dentry {
//     fn drop(&mut self) {
//         log::warn!(
//             "[Dentry] Drop dentry {}, negative: {:?}",
//             self.absolute_path,
//             self.inner.lock().inode.is_none()
//         );
//     }
// }

impl DentryInner {
    pub fn new(parent: Option<Arc<Dentry>>, inode: Arc<dyn InodeOp>) -> Self {
        Self {
            inode: Some(inode),
            // parent: parent.map(|p| Arc::downgrade(&p)),
            parent,
            children: HashMap::new(),
        }
    }
    // 负目录项
    pub fn negative(parent: Option<Arc<Dentry>>) -> Self {
        Self {
            inode: None,
            // parent: parent.map(|p| Arc::downgrade(&p)),
            parent,
            children: HashMap::new(),
        }
    }
}

impl Dentry {
    pub fn zero_init() -> Self {
        Self {
            absolute_path: String::new(),
            flags: RwLock::new(DentryFlags::empty()),
            inner: SpinNoIrqLock::new(DentryInner::negative(None)),
        }
    }
    pub fn new(
        absolute_path: String,
        parent: Option<Arc<Dentry>>,
        flags: DentryFlags,
        inode: Arc<dyn InodeOp>,
    ) -> Arc<Self> {
        Arc::new(Self {
            absolute_path,
            flags: RwLock::new(flags),
            inner: SpinNoIrqLock::new(DentryInner::new(parent, inode)),
        })
    }
    pub fn negative(absolute_path: String, parent: Option<Arc<Dentry>>) -> Arc<Self> {
        Arc::new(Self {
            absolute_path,
            flags: RwLock::new(DentryFlags::DCACHE_MISS_TYPE),
            inner: SpinNoIrqLock::new(DentryInner::negative(parent)),
        })
    }
    pub fn tmp(parent: Arc<Dentry>, inode: Arc<dyn InodeOp>) -> Arc<Self> {
        let current_time = TimeSpec::new_wall_time();
        let tmp_path = format!("/tmp/{}", current_time.nsec);
        Arc::new(Self {
            absolute_path: tmp_path,
            flags: RwLock::new(DentryFlags::DCACHE_REGULAR_TYPE),
            inner: SpinNoIrqLock::new(DentryInner::new(Some(parent), inode)),
        })
    }
    // // 上层调用者保证由负目录项调用
    // pub fn associate(&mut self, inode_num: usize, inode: Arc<dyn InodeOp>) {
    //     self.inner.lock().inode = Some(inode);
    //     self.inode_num = inode_num;
    // }
    pub fn is_negative(&self) -> bool {
        self.inner.lock().inode.is_none()
    }
    // pub fn check_perm(&self, mode: i32) -> Result<usize, Errno> {
    // }
    // 由上层调用者保证: 负目录项不能调用该函数
    pub fn can_search(&self) -> bool {
        let (euid, egid) = {
            let task = current_task();
            (task.fsuid(), task.fsgid())
        };
        if euid == 0 {
            return true; // root用户总是有权限
        }
        let i_mode = self.get_inode().get_mode();
        log::error!(
            "[can_search] Checking search permission for {}, i_mode: {:o}, euid: {}, egid: {}",
            self.absolute_path,
            i_mode,
            euid,
            egid
        );
        let (user_perm, group_perm, other_perm) = (
            (i_mode >> 6) & 0o7, // 用户权限
            (i_mode >> 3) & 0o7, // 组权限
            i_mode & 0o7,        // 其他用户权限
        );
        let perm = if euid == self.get_inode().get_uid() {
            user_perm
        } else if egid == self.get_inode().get_gid() {
            group_perm
        } else {
            other_perm
        };
        if perm & 0o111 == 0 {
            log::error!(
                "[can_search] No search permission for {}, i_mode: {:o}, euid: {}, egid: {}",
                self.absolute_path,
                i_mode,
                euid,
                egid
            );
            return false;
        }
        true
    }
    pub fn is_symlink(&self) -> bool {
        self.flags.read().contains(DentryFlags::DCACHE_SYMLINK_TYPE)
    }
    pub fn is_regular(&self) -> bool {
        self.flags.read().contains(DentryFlags::DCACHE_REGULAR_TYPE)
    }
    pub fn is_dir(&self) -> bool {
        self.flags
            .read()
            .contains(DentryFlags::DCACHE_DIRECTORY_TYPE)
    }
    pub fn get_last_name(&self) -> &str {
        self.absolute_path
            .split('/')
            .last()
            .unwrap_or(&self.absolute_path)
    }
    pub fn get_child(self: &Arc<Dentry>, name: &str) -> Option<Arc<Dentry>> {
        let inner = self.inner.lock();
        if let Some(child) = inner.children.get(name) {
            if let Some(child) = child.upgrade() {
                return Some(child);
            }
        }
        None
    }

    // 判断ancestor是否是child的祖先
    pub fn is_ancestor(self: &Arc<Dentry>, child: &Arc<Dentry>) -> bool {
        let target = Arc::as_ptr(self);
        let mut current = child.clone();
        loop {
            // let parent_opt = current.inner.lock().parent.as_ref().unwrap().upgrade();
            let parent_opt = current.inner.lock().parent.clone();
            match parent_opt {
                Some(parent) => {
                    // 根目录的parent是自己
                    if Arc::as_ptr(&parent) == Arc::as_ptr(&current) {
                        return false;
                    }
                    current = parent;
                }
                None => {
                    log::warn!("[is_ancestor] Note: Orphan inode detected");
                    return false;
                }
            }
            if Arc::as_ptr(&current) == target {
                return true;
            }
        }
    }
    // 上层调用者保证: 负目录项不能调用该函数
    pub fn get_inode(&self) -> Arc<dyn InodeOp> {
        self.inner.lock().inode.clone().unwrap()
    }
    pub fn get_parent(&self) -> Arc<Dentry> {
        self.inner
            .lock()
            .parent
            .clone()
            // .map(|p| p.upgrade().unwrap())
            .unwrap()
    }
    // pub fn get_parent(&self) -> Arc<Dentry> {
    //     // 首先尝试从缓存的父节点获取
    //     if let Some(parent) = self.inner.lock().parent.clone() {
    //         if let Some(strong_parent) = parent.upgrade() {
    //             return strong_parent;
    //         }
    //     }
    //     // 如果缓存中没有父节点，尝试从文件系统读取 ".."
    //     unimplemented!()
    // }
    pub fn set_parent(&self, parent: Arc<Dentry>) {
        // self.inner.lock().parent = Some(Arc::downgrade(&parent));
        self.inner.lock().parent = Some(parent);
    }
}

lazy_static! {
    pub static ref DENTRY_CACHE: RwLock<DentryCache> = RwLock::new(DentryCache::new(1024));
    pub static ref CORE_DENTRIES: Mutex<Vec<Arc<Dentry>>> = Mutex::new(Vec::new());
}

pub fn insert_core_dentry(dentry: Arc<Dentry>) {
    let mut core_dentries = CORE_DENTRIES.lock();
    core_dentries.push(dentry);
}

/// 当frame不够时, 需要清理掉一些不常用的dentry
pub fn clean_dentry_cache() {
    let cache = DENTRY_CACHE.read();
    let mut cache_map = cache.cache.write(); // 需要写锁来删除
    let mut lru = cache.lru_list.lock();

<<<<<<< HEAD
    if lru.len() < 200 {
=======
    if lru.len() < 100 {
>>>>>>> f07918d9
        return;
    }

    for name in lru.iter() {
        if let Some(dentry) = cache_map.get(name) {
            let strong_count = Arc::strong_count(dentry);
            // println!(
            //     "[DentryCache] Key: {}, Path: {:?}, Strong Count: {}, pages: {}",
            //     name, dentry.absolute_path, strong_count, count
            // );
            // if name.contains("iozone") {
            //     // 特例处理, 保留 iozone*
            //     continue;
            // }
            if strong_count == 1 {
                // 没有其他强引用，可以安全移除
                cache_map.remove(name);
                // println!("[DentryCache] Removed {} due to low strong count", name);
            }
        }
    }

    // 清理掉 lru_list 中不再存在于 cache 的条目
    lru.retain(|key| cache_map.contains_key(key));
}

pub fn dump_dentry_cache() {
    let cache = DENTRY_CACHE.read();
    let cache_map = cache.cache.read();
    let lru = cache.lru_list.lock();
    let mut total_pages = 0;

    println!(
        "[DentryCache] Current dentry cache size: {}",
        cache_map.len()
    );
    println!("[DentryCache] LRU list size: {}", lru.len());

    for (key, dentry) in cache_map.iter() {
        let strong_count = Arc::strong_count(dentry);
        if dentry.is_negative() {
            println!(
                "[DentryCache] Negative dentry found: Key: {}, Path: {:?}, Strong Count: {}",
                key, dentry.absolute_path, strong_count
            );
            continue; // 跳过负目录项
        }
        let page_count = dentry.get_inode().get_resident_page_count();
        println!(
            "[DentryCache] Key: {}, Path: {:?}, Strong Count: {}, pages: {}",
            key, dentry.absolute_path, strong_count, page_count
        );
        total_pages += page_count;
    }
    println!("[DentryCache] Total pages in dentry cache: {}", total_pages);
}

pub fn lookup_dcache_with_absolute_path(absolute_path: &str) -> Option<Arc<Dentry>> {
    DENTRY_CACHE.read().get(absolute_path)
}

pub fn insert_dentry(dentry: Arc<Dentry>) {
    DENTRY_CACHE
        .write()
        .insert(dentry.absolute_path.clone(), dentry);
}

// 上层调用者保证: dentry 不是负目录项
/// 从dentry cache中删除对应的dentry, 并且设置被删除的dentry为负目录项
pub fn delete_dentry(dentry: Arc<Dentry>) {
    assert!(!dentry.is_negative());
    DENTRY_CACHE.write().remove(dentry.absolute_path.as_str());
    dentry.inner.lock().inode = None;
}

// 哈希键是由父目录的地址和当前文件名生成的, 确保全局唯一性
// 全局单例, 外层拿锁
// 注意管理器中对于Dentry的管理应该是Weak
pub struct DentryCache {
    cache: RwLock<HashMap<String, Arc<Dentry>>>,
    // 用于LRU策略的列表
    lru_list: Mutex<VecDeque<String>>,
    capacity: usize,
}

impl DentryCache {
    fn new(capacity: usize) -> Self {
        DentryCache {
            cache: RwLock::new(HashMap::new()),
            lru_list: Mutex::new(VecDeque::new()),
            capacity,
        }
    }

    fn get(&self, absolute_path: &str) -> Option<Arc<Dentry>> {
        let cache = self.cache.read();
        let mut lru_list = self.lru_list.lock();
        if let Some(dentry) = cache.get(absolute_path) {
            // 更新 LRU 列表
            if let Some(pos) = lru_list.iter().position(|x| x == absolute_path) {
                lru_list.remove(pos);
            }
            lru_list.push_back(absolute_path.to_string());
            // 返回 dentry 的引用
            // if let Some(dentry) = dentry.upgrade() {
            //     return Some(dentry);
            // } else {
            //     // 如果 Weak 引用已经失效，则从缓存中移除
            //     log::error!(
            //         "[DentryCache] Weak reference to dentry {} has expired",
            //         absolute_path
            //     );
            //     drop(cache);
            //     let mut cache = self.cache.write();
            //     cache.remove(absolute_path);
            // }
            return Some(dentry.clone());
        }
        None
    }

    fn insert(&self, absolute_path: String, dentry: Arc<Dentry>) {
        let mut cache = self.cache.write();
        let mut lru_list = self.lru_list.lock();

        // 如果已经存在，则更新
        if cache.contains_key(&absolute_path) {
            if let Some(pos) = lru_list.iter().position(|x| x == &absolute_path) {
                lru_list.remove(pos);
            }
        } else if cache.len() == self.capacity {
            // 缓存已满，移除最旧的
            if let Some(oldest) = lru_list.pop_front() {
                cache.remove(&oldest);
            }
        }

        cache.insert(absolute_path.clone(), dentry);
        lru_list.push_back(absolute_path);
    }

    fn remove(&self, absolute_path: &str) {
        let mut cache = self.cache.write();
        let mut lru_list = self.lru_list.lock();
        if let Some(pos) = lru_list.iter().position(|x| x == absolute_path) {
            lru_list.remove(pos);
        }
        cache.remove(absolute_path);
    }
}

#[repr(C)]
pub struct LinuxDirent64 {
    pub d_ino: u64,
    /// the distance from the start of the directory to the start of the next linux_dirent
    pub d_off: u64, // 文件系统底层磁盘中的偏移 filesystem-specific value with no specific meaning to user space,
    pub d_reclen: u16, // linux_dirent的长度, 对齐到8字节
    pub d_type: u8,
    pub d_name: Vec<u8>, // d_name是变长的, 在复制会用户空间时需要以'\0'结尾
}

impl Debug for LinuxDirent64 {
    fn fmt(&self, f: &mut Formatter<'_>) -> core::fmt::Result {
        write!(
            f,
            "LinuxDirent64 {{ d_ino: {}, d_off: {}, d_reclen: {}, d_type: {}, d_name: {} }}",
            self.d_ino,
            self.d_off,
            self.d_reclen,
            self.d_type,
            String::from_utf8_lossy(&self.d_name)
        )
    }
}

impl LinuxDirent64 {
    pub fn write_to_mem(&self, buf: &mut [u8]) {
        // buf[0..4].copy_from_slice(&self..to_le_bytes());
        // buf[4..6].copy_from_slice(&self.rec_len.to_le_bytes());
        // buf[6] = self.name_len;
        // buf[7] = self.file_type;
        // buf[8..(8 + self.name_len as usize)].copy_from_slice(&self.name[..]);
        const NAME_OFFSET: usize = 19;
        buf[0..8].copy_from_slice(&self.d_ino.to_le_bytes());
        buf[8..16].copy_from_slice(&self.d_off.to_le_bytes());
        buf[16..18].copy_from_slice(&self.d_reclen.to_le_bytes());
        buf[18] = self.d_type;
        let name_len = self.d_name.len();
        buf[NAME_OFFSET..NAME_OFFSET + name_len].copy_from_slice(&self.d_name[..]);
        // 填充剩余部分为0
        buf[NAME_OFFSET + name_len..].fill(0);
    }
}<|MERGE_RESOLUTION|>--- conflicted
+++ resolved
@@ -518,11 +518,7 @@
     let mut cache_map = cache.cache.write(); // 需要写锁来删除
     let mut lru = cache.lru_list.lock();
 
-<<<<<<< HEAD
-    if lru.len() < 200 {
-=======
     if lru.len() < 100 {
->>>>>>> f07918d9
         return;
     }
 
