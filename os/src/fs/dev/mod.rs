use crate::ext4::inode::{S_IFBLK, S_IFCHR, S_IFDIR};

use super::{
    dentry::{self, insert_core_dentry, Dentry},
    file::OpenFlags,
    mount::VfsMount,
    namei::{filename_create, parse_path, path_openat, Nameidata},
    path::Path,
    uapi::DevT,
    AT_FDCWD,
};
use alloc::sync::Arc;
use loop_device::{insert_loop_device, LoopControlFile, LoopDevice, LoopInode, LOOP_CONTROL};
use null::{NullFile, NULL};
use rtc::{RtcFile, RTC};
use spin::Mutex;
use tty::{TtyFile, TTY};
use urandom::{UrandomFile, URANDOM};
use zero::{ZeroFile, ZERO};

pub mod loop_device;
pub mod null;
pub mod rtc;
pub mod tty;
pub mod urandom;
pub mod zero;

// Todo: /dev/zero, /dev/null
pub fn init_devfs(root_path: Arc<Path>) {
    let dev_path = "/dev";
    // let mut nd = Nameidata::new(dev_path, AT_FDCWD);
    let mut nd = Nameidata {
        path_segments: parse_path(dev_path),
        dentry: root_path.dentry.clone(),
        mnt: root_path.mnt.clone(),
        depth: 0,
    };
    let dev_mode = S_IFDIR as u16 | 0o755;
    match filename_create(&mut nd, 0) {
        Ok(dentry) => {
            let parent_inode = nd.dentry.get_inode();
            parent_inode.mkdir(dentry, dev_mode);
        }
        Err(e) => {
            panic!("create {} failed: {:?}", dev_path, e);
        }
    };
<<<<<<< HEAD
    // /dev/cpu_dma_latency
=======
    // // /dev/cpu_dma_latency
>>>>>>> 2fce0e4a
    // let cpu_dma_latency_path = "/dev/cpu_dma_latency";
    // let mut nd = Nameidata {
    //     path_segments: parse_path(cpu_dma_latency_path),
    //     dentry: root_path.dentry.clone(),
    //     mnt: root_path.mnt.clone(),
    //     depth: 0,
    // };
<<<<<<< HEAD
    // let cpu_dma_latency_mode = S_IFCHR as u16 | 0o600;
=======
    // let cpu_dma_latency_mode = S_IFCHR as u16 | 0o755;
>>>>>>> 2fce0e4a
    // match filename_create(&mut nd, 0) {
    //     Ok(dentry) => {
    //         let parent_inode = nd.dentry.get_inode();
    //         parent_inode.mkdir(dentry, cpu_dma_latency_mode);
    //     }
    //     Err(e) => {
    //         panic!("create {} failed: {:?}", cpu_dma_latency_path, e);
    //     }
    // };
    // /dev/shm
    let shm_path = "/dev/shm";
    let shm_mode = S_IFDIR as u16 | 0o755;
    nd = Nameidata {
        path_segments: parse_path(shm_path),
        dentry: root_path.dentry.clone(),
        mnt: root_path.mnt.clone(),
        depth: 0,
    };
    match filename_create(&mut nd, 0) {
        Ok(dentry) => {
            let parent_inode = nd.dentry.get_inode();
            parent_inode.mkdir(dentry, shm_mode);
        }
        Err(e) => {
            panic!("create {} failed: {:?}", shm_path, e);
        }
    };
    // /dev/tty
    let tty_path = "/dev/tty";
    let tty_mode = S_IFCHR as u16 | 0o666;
    let tty_devt = DevT::tty_devt();
    nd = Nameidata {
        path_segments: parse_path(tty_path),
        dentry: root_path.dentry.clone(),
        mnt: root_path.mnt.clone(),
        depth: 0,
    };
    match filename_create(&mut nd, 0) {
        Ok(dentry) => {
            let parent_inode = nd.dentry.get_inode();
            parent_inode.mknod(dentry.clone(), tty_mode, tty_devt);
            // 现在dentry的inode指向/dev/tty
            let tty_file = TtyFile::new(
                Path::new(root_path.mnt.clone(), dentry.clone()),
                dentry.get_inode().clone(),
                OpenFlags::O_RDWR,
            );
            TTY.call_once(|| tty_file.clone());
            insert_core_dentry(dentry.clone());
        }
        Err(e) => {
            panic!("create {} failed: {:?}", tty_path, e);
        }
    };
    // /dev/ttyS0
    let tty_path = "/dev/ttyS0";
    let tty_mode = S_IFCHR as u16 | 0o666;
    let tty_devt = DevT::tty_devt();
    nd = Nameidata {
        path_segments: parse_path(tty_path),
        dentry: root_path.dentry.clone(),
        mnt: root_path.mnt.clone(),
        depth: 0,
    };
    match filename_create(&mut nd, 0) {
        Ok(dentry) => {
            let parent_inode = nd.dentry.get_inode();
            parent_inode.mknod(dentry.clone(), tty_mode, tty_devt);
            // 现在dentry的inode指向/dev/ttyS0
            let tty_file = TtyFile::new(
                Path::new(root_path.mnt.clone(), dentry.clone()),
                dentry.get_inode().clone(),
                OpenFlags::O_RDWR,
            );
            TTY.call_once(|| tty_file.clone());
            insert_core_dentry(dentry.clone());
        }
        Err(e) => {
            panic!("create {} failed: {:?}", tty_path, e);
        }
    };
    // /dev/rtc
    let rtc_path = "/dev/rtc";
    let rtc_mode = S_IFCHR as u16 | 0o666;
    let rtc_devt = DevT::rtc_devt();
    nd = Nameidata {
        path_segments: parse_path(rtc_path),
        dentry: root_path.dentry.clone(),
        mnt: root_path.mnt.clone(),
        depth: 0,
    };
    match filename_create(&mut nd, 0) {
        Ok(dentry) => {
            let parent_inode = nd.dentry.get_inode();
            parent_inode.mknod(dentry.clone(), rtc_mode, rtc_devt);
            // 现在dentry的inode指向/dev/rtc
            let rtc_file = RtcFile::new(
                Path::new(root_path.mnt.clone(), dentry.clone()),
                dentry.get_inode().clone(),
                OpenFlags::O_RDWR,
            );
            RTC.call_once(|| rtc_file.clone());
            insert_core_dentry(dentry.clone());
        }
        Err(e) => {
            panic!("create {} failed: {:?}", rtc_path, e);
        }
    }
    // /dev/null
    let null_path = "/dev/null";
    let null_mode = S_IFCHR as u16 | 0o666;
    let null_devt = DevT::null_devt();
    nd = Nameidata {
        path_segments: parse_path(null_path),
        dentry: root_path.dentry.clone(),
        mnt: root_path.mnt.clone(),
        depth: 0,
    };
    match filename_create(&mut nd, 0) {
        Ok(dentry) => {
            let parent_inode = nd.dentry.get_inode();
            parent_inode.mknod(dentry.clone(), null_mode, null_devt);
            // 现在dentry的inode指向/dev/null
            let null_file = NullFile::new(
                Path::new(root_path.mnt.clone(), dentry.clone()),
                dentry.get_inode().clone(),
                OpenFlags::O_RDWR,
            );
            NULL.call_once(|| null_file.clone());
            insert_core_dentry(dentry.clone());
        }
        Err(e) => {
            panic!("create {} failed: {:?}", null_path, e);
        }
    }
    // /dev/zero
    let zero_path = "/dev/zero";
    let zero_mode = S_IFCHR as u16 | 0o666;
    let zero_devt = DevT::zero_devt();
    nd = Nameidata {
        path_segments: parse_path(zero_path),
        dentry: root_path.dentry.clone(),
        mnt: root_path.mnt.clone(),
        depth: 0,
    };
    match filename_create(&mut nd, 0) {
        Ok(dentry) => {
            let parent_inode = nd.dentry.get_inode();
            parent_inode.mknod(dentry.clone(), zero_mode, zero_devt);
            let zero_file = ZeroFile::new(
                Path::new(root_path.mnt.clone(), dentry.clone()),
                dentry.get_inode().clone(),
                OpenFlags::O_RDWR,
            );
            ZERO.call_once(|| zero_file.clone());
            insert_core_dentry(dentry.clone());
        }
        Err(e) => {
            panic!("create {} failed: {:?}", zero_path, e);
        }
    }
    //dev/urandom
    let urandom_path = "/dev/urandom";
    let urandom_node = S_IFCHR as u16 | 0o666;
    let urandom_devt = DevT::urandom_devt();
    nd = Nameidata {
        path_segments: parse_path(urandom_path),
        dentry: root_path.dentry.clone(),
        mnt: root_path.mnt.clone(),
        depth: 0,
    };
    match filename_create(&mut nd, 0) {
        Ok(dentry) => {
            let parent_inode = nd.dentry.get_inode();
            parent_inode.mknod(dentry.clone(), urandom_node, urandom_devt);
            // 现在dentry的inode指向/dev/urandom
            let urandom_file = UrandomFile::new(
                Path::new(root_path.mnt.clone(), dentry.clone()),
                dentry.get_inode().clone(),
                OpenFlags::O_RDWR,
            );
            URANDOM.call_once(|| urandom_file.clone());
            insert_core_dentry(dentry.clone());
        }
        Err(e) => {
            panic!("create {} failed: {:?}", urandom_path, e);
        }
    }
    // /dev/loop-control
    let loop_control_path = "/dev/loop-control";
    let loop_control_mode = S_IFCHR as u16 | 0o666;
    let loop_control_devt = DevT::loop_control_devt();
    nd = Nameidata {
        path_segments: parse_path(loop_control_path),
        dentry: root_path.dentry.clone(),
        mnt: root_path.mnt.clone(),
        depth: 0,
    };
    match filename_create(&mut nd, 0) {
        Ok(dentry) => {
            let parent_inode = nd.dentry.get_inode();
            parent_inode.mknod(dentry.clone(), loop_control_mode, loop_control_devt);
            // 现在dentry的inode指向/dev/loop-control
            let loop_control_file = LoopControlFile::new(
                Path::new(root_path.mnt.clone(), dentry.clone()),
                dentry.get_inode().clone(),
                OpenFlags::O_RDWR,
            );
            LOOP_CONTROL.call_once(|| loop_control_file.clone());
            insert_core_dentry(dentry.clone());
        }
        Err(e) => {
            panic!("create {} failed: {:?}", loop_control_path, e);
        }
    }
    // /dev/loop0
    let loop0_path = "/dev/loop0";
    let loop0_mode = S_IFBLK as u16 | 0o666;
    let loop_devt = DevT::loopx_devt(0);
    nd = Nameidata {
        path_segments: parse_path(loop0_path),
        dentry: root_path.dentry.clone(),
        mnt: root_path.mnt.clone(),
        depth: 0,
    };
    match filename_create(&mut nd, 0) {
        Ok(dentry) => {
            let parent_inode = nd.dentry.get_inode();
            parent_inode.mknod(dentry.clone(), loop0_mode, loop_devt);
            let loop0_file = LoopDevice::new(
                Path::new(root_path.mnt.clone(), dentry.clone()),
                dentry.get_inode().clone(),
                OpenFlags::O_RDWR,
                0,
            );
            insert_loop_device(loop0_file, 0);
            insert_core_dentry(dentry.clone());
        }
        Err(e) => {
            panic!("create {} failed: {:?}", loop0_path, e);
        }
    }
}<|MERGE_RESOLUTION|>--- conflicted
+++ resolved
@@ -45,11 +45,7 @@
             panic!("create {} failed: {:?}", dev_path, e);
         }
     };
-<<<<<<< HEAD
-    // /dev/cpu_dma_latency
-=======
     // // /dev/cpu_dma_latency
->>>>>>> 2fce0e4a
     // let cpu_dma_latency_path = "/dev/cpu_dma_latency";
     // let mut nd = Nameidata {
     //     path_segments: parse_path(cpu_dma_latency_path),
@@ -57,11 +53,7 @@
     //     mnt: root_path.mnt.clone(),
     //     depth: 0,
     // };
-<<<<<<< HEAD
-    // let cpu_dma_latency_mode = S_IFCHR as u16 | 0o600;
-=======
     // let cpu_dma_latency_mode = S_IFCHR as u16 | 0o755;
->>>>>>> 2fce0e4a
     // match filename_create(&mut nd, 0) {
     //     Ok(dentry) => {
     //         let parent_inode = nd.dentry.get_inode();
